FROM quay.io/pypa/manylinux1_x86_64

###############################################
# settings (A)
# NOTE: MUST USE the 'mu' variant here to be compatible
#       with ~most~ linux distros (see manylinux README)
ENV PYTHON_BASE /opt/python/cp27-cp27mu/bin/

RUN useradd tiledb
ENV HOME /home/tiledb

# dependencies:
# - cmake (need recent) and auditwheel from pip
# - perl 5.10.0 for openssl
RUN  $PYTHON_BASE/pip install cmake==3.13.3 auditwheel && \
  curl -L https://install.perlbrew.pl | bash && \
  source $HOME/perl5/perlbrew/etc/bashrc && \
  perlbrew --notest install perl-5.10.0

ENV CMAKE /opt/python/cp27-cp27mu/bin/cmake

###############################################
# settings (B)
<<<<<<< HEAD
ENV TILEDB_VERSION 2.0.2
ENV TILEDB_PY_VERSION 0.6.1
=======
ENV LIBTILEDB_VERSION 2.0.3
ENV LIBTILEDB_SHA cf03c60109cb566af83cfa41771fa8bd05d4cc9a
ENV TILEDBPY_VERSION 0.6.2
>>>>>>> 5711ff49
###############################################
# 1) Nothing builds under GCC 4.8 due to default constructor unused-parameter warnings
# 2) adding -lrt as a work-around for now because python2.7 doesn't link it, but it
#    ends up as an unlinked dependency.
# 3) Capnproto (TileDB Serialization) requeries -DKJ_USE_EPOLL=0 -D__BIONIC__=1 per
#    https://github.com/capnproto/capnproto/issues/350#issuecomment-270930594

ENV CXXFLAGS -Wno-unused-parameter -lrt -DKJ_USE_EPOLL=0 -D__BIONIC__=1
ENV CFLAGS -Wno-unused-parameter -lrt -DKJ_USE_EPOLL=0 -D__BIONIC__=1

# build libtiledb (core)
# notes:
#    1) we are using auditwheel from https://github.com/pypa/auditwheel
#       this verifies and tags wheel products with the manylinux1 label,
#       and allows us to build libtiledb once, install it to a normal
#       system path, and then use it to build wheels for all of the python
#       versions.
#    2) perl-5.10.0, built above, is required to build OpenSSL
RUN cd /home/tiledb/ && \
  source $HOME/perl5/perlbrew/etc/bashrc && \
  perlbrew use perl-5.10.0 && \
  git clone https://github.com/TileDB-Inc/TileDB && \
  git -C TileDB checkout $LIBTILEDB_SHA && \
  mkdir build && \
  cd build && \
  $CMAKE -DTILEDB_S3=ON -DTILEDB_CPP_API=ON -DTILEDB_HDFS=ON -DTILEDB_TESTS=OFF \
         -DTILEDB_SERIALIZATION=ON -DTILEDB_FORCE_ALL_DEPS:BOOL=ON \
         -DTILEDB_LOG_OUTPUT_ON_FAILURE:BOOL=ON \
         -DSANITIZER="OFF;-DCOMPILER_SUPPORTS_AVX2:BOOL=FALSE" \
         ../TileDB && \
  make -j8 && \
  make install-tiledb

ADD misc/pypi_linux/build.sh /usr/bin/build.sh
RUN chmod +x /usr/bin/build.sh

# add source directory as optional TILEDB_PY_REPO
ADD . /opt/TileDB-Py<|MERGE_RESOLUTION|>--- conflicted
+++ resolved
@@ -21,14 +21,9 @@
 
 ###############################################
 # settings (B)
-<<<<<<< HEAD
-ENV TILEDB_VERSION 2.0.2
-ENV TILEDB_PY_VERSION 0.6.1
-=======
 ENV LIBTILEDB_VERSION 2.0.3
 ENV LIBTILEDB_SHA cf03c60109cb566af83cfa41771fa8bd05d4cc9a
 ENV TILEDBPY_VERSION 0.6.2
->>>>>>> 5711ff49
 ###############################################
 # 1) Nothing builds under GCC 4.8 due to default constructor unused-parameter warnings
 # 2) adding -lrt as a work-around for now because python2.7 doesn't link it, but it

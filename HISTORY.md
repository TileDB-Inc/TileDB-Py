# TileDB-Py 0.13.0 Release Notes

<<<<<<< HEAD
## TileDB Embedded updates:
* TileDB-Py 0.13.0 includes TileDB Embedded [TileDB 2.7.0](https://github.com/TileDB-Inc/TileDB/releases/tag/2.7.0)

## API Changes
* Deprecate partial vacuuming [#930](https://github.com/TileDB-Inc/TileDB-Py/pull/930)
=======
## API Changes
* Default `from_csv` to use `filter=ZstdFilter()` if not specified for `Attr` or `Dim` [#937](https://github.com/TileDB-Inc/TileDB-Py/pull/937)
>>>>>>> 56888dbf

# TileDB-Py 0.12.3 Release Notes

## TileDB Embedded updates:
* TileDB-Py 0.12.3 includes TileDB Embedded [TileDB 2.6.3](https://github.com/TileDB-Inc/TileDB/releases/tag/2.6.3)

## Bug Fixes
* Properly initalize query in order to retrieve estimate results [#920](https://github.com/TileDB-Inc/TileDB-Py/pull/920)
* Enable building with serialization disabled [#924](https://github.com/TileDB-Inc/TileDB-Py/pull/924)
* Do not print out `FragmentInfo_frags` for `repr` [#925](https://github.com/TileDB-Inc/TileDB-Py/pull/925)
* Error out with `IndexError` when attempting to use a step in the regular indexer [#911](https://github.com/TileDB-Inc/TileDB-Py/pull/911)

# TileDB-Py 0.12.2 Release Notes

## TileDB Embedded updates:
* TileDB-Py 0.12.2 includes TileDB Embedded [TileDB 2.6.2](https://github.com/TileDB-Inc/TileDB/releases/tag/2.6.2)

## API Changes
* Addition of `ArraySchema.validity_filters` [#898](https://github.com/TileDB-Inc/TileDB-Py/pull/898)

# TileDB-Py 0.12.1 Release Notes

## TileDB Embedded updates:
* TileDB-Py 0.12.1 includes TileDB Embedded [TileDB 2.6.1](https://github.com/TileDB-Inc/TileDB/releases/tag/2.6.1)
## Bug fixes
* Cast 'dim`'s dtype in `Domain` to `str` prior to applying `html.escape` [#883](https://github.com/TileDB-Inc/TileDB-Py/pull/883)
* Support attributes with spaces in `QueryCondition` by casting with attr(); values may be casted with val() [#886](https://github.com/TileDB-Inc/TileDB-Py/pull/886)

# TileDB-Py 0.12.0 Release Notes

## TileDB Embedded updates:
* TileDB-Py 0.12.0 includes TileDB Embedded [TileDB 2.6.0](https://github.com/TileDB-Inc/TileDB/releases/tag/2.6.0)

## API Changes
* Allow writing to dimension-only array (zero attributes) by using assignment to `None`, for example: `A[coords] = None` (given `A: tiledb.Array`) [#854](https://github.com/TileDB-Inc/TileDB-Py/pull/854)
* Remove repeating header names for `attr` when displaying `ArraySchema` in Jupyter Notebooks [#856](https://github.com/TileDB-Inc/TileDB-Py/pull/856)
* `tiledb.VFS.open` returns `FileIO` object; no longer returns `FileHandle` [#802](https://github.com/TileDB-Inc/TileDB-Py/pull/802)
* Addition of `tiledb.copy_fragments_to_existing_array` [#864](https://github.com/TileDB-Inc/TileDB-Py/pull/864)

## Bug fixes
* HTML escape strings for `Dim` and `Attr`'s `name` and `dtype` [#856](https://github.com/TileDB-Inc/TileDB-Py/pull/856)
* Fix attribute view for multi-indexer [#866](https://github.com/TileDB-Inc/TileDB-Py/pull/866)

## Improvements
* Metadata-related API calls are now 'nogil' [#867](https://github.com/TileDB-Inc/TileDB-Py/pull/867)

# TileDB-Py 0.11.5 Release Notes

* Added missing dependency on [`packaging`](https://pypi.org/project/packaging/) in requirements.txt [#852](https://github.com/TileDB-Inc/TileDB-Py/pull/852)

# TileDB-Py 0.11.4 Release Notes

## TileDB Embedded updates:
* TileDB-Py 0.11.4 includes TileDB Embedded [TileDB 2.5.3](https://github.com/TileDB-Inc/TileDB/releases/tag/2.5.3)

## API Changes
* Add rich display for TileDB objects in Jupyter notebooks [#824](https://github.com/TileDB-Inc/TileDB-Py/pull/824)
* Support `TILEDB_STRING_ASCII` for array metadata [#828](https://github.com/TileDB-Inc/TileDB-Py/pull/828)

# TileDB-Py 0.11.3 Release Notes

## Impovements
* Support for Python 3.10 [#808](https://github.com/TileDB-Inc/TileDB-Py/pull/808)

## API Changes
* Addition of `tiledb.version()` to return version as a tuple [#801](https://github.com/TileDB-Inc/TileDB-Py/pull/801)
* `Query.get_stats` and `Ctx.get_stats` changed function signature; automatically `print_out` stats and add option to output as `json` [#809](https://github.com/TileDB-Inc/TileDB-Py/pull/809)

## Bug fixes
* `tiledb.delete_fragments` removes unused schemas [#813](https://github.com/TileDB-Inc/TileDB-Py/pull/813)

# TileDB-Py 0.11.2 Release Notes

## TileDB Embedded updates:
* TileDB-Py 0.11.2 includes TileDB Embedded [TileDB 2.5.2](https://github.com/TileDB-Inc/TileDB/releases/tag/2.5.2)

## Bug fixes
* Support dict parameter for 'config' argument to VFS constructor [#805](https://github.com/TileDB-Inc/TileDB-Py/pull/805)

# TileDB-Py 0.11.1 Release Notes

## TileDB Embedded updates:
* TileDB-Py 0.11.1 includes TileDB Embedded [TileDB 2.5.1](https://github.com/TileDB-Inc/TileDB/releases/tag/2.5.1)

## Bug fixes
* Support dict parameter for 'config' argument to VFS constructor [#805](https://github.com/TileDB-Inc/TileDB-Py/pull/805)

## Bug Fixes
* Correct libtiledb version checking for Fragment Info API getters' MBRs and array schema name [#784](https://github.com/TileDB-Inc/TileDB-Py/pull/784)

# TileDB-Py 0.11.0 Release Notes

## TileDB Embedded updates:
* TileDB-Py 0.11.0 includes TileDB Embedded [TileDB 2.5.0](https://github.com/TileDB-Inc/TileDB/releases/tag/2.5.0)

## API Changes
* Addition of MBRs to `FragmentInfo` API [#760](https://github.com/TileDB-Inc/TileDB-Py/pull/760)
* Addition of `array_schema_name` to `FragmentInfo` API [#777](https://github.com/TileDB-Inc/TileDB-Py/pull/777)
* Addition of `tiledb.create_array_from_fragments` to copy fragments within a given timestamp range to a new array [#777](https://github.com/TileDB-Inc/TileDB-Py/pull/777)

# TileDB-Py 0.10.5 Release Notes

## API Changes
* Addition of `tiledb.delete_fragments` to remove fragments within a given timestamp range [#774](https://github.com/TileDB-Inc/TileDB-Py/pull/774)

# TileDB-Py 0.10.4 Release Notes

## TileDB Embedded updates:
* TileDB-Py 0.10.4 includes TileDB Embedded [TileDB 2.4.3](https://github.com/TileDB-Inc/TileDB/releases/tag/2.4.3)

## Bug fixes
* Error out when applying `QueryCondition` to dense arrays; this feature will be implemented in TileDB Embedded 2.5 [#753](https://github.com/TileDB-Inc/TileDB-Py/pull/753)
* Ensure that indexer, multi-indexer, and .df return the same results when applying `QueryCondition` [#753](https://github.com/TileDB-Inc/TileDB-Py/pull/753)
* Fix error when using .df with PyArrow 6 due to incorrect metadata field in exported schema [#764](https://github.com/TileDB-Inc/TileDB-Py/pull/764)
* Fix  [#755](https://github.com/TileDB-Inc/TileDB-Py/issues/755): `from_pandas` to correctly round-trip unnamed Index [#761](https://github.com/TileDB-Inc/TileDB-Py/pull/761)
* Fix .df indexer bug with empty result set [#744](https://github.com/TileDB-Inc/TileDB-Py/pull/744)

## API Changes
* Close the `PyFragmentInfo` object in the `FragmentInfoList` constructor to reflect changes in the `FragmentInfo` API in TileDB Embedded 2.5 [#752](https://github.com/TileDB-Inc/TileDB-Py/pull/752)
* Make `ctx` argument optional for `ArraySchemaEvolution` [#743](https://github.com/TileDB-Inc/TileDB-Py/pull/743)
* Remove `coords_filters` from `ArraySchema` for dense arrays [#762](https://github.com/TileDB-Inc/TileDB-Py/pull/762)

# TileDB-Py 0.10.3 Release Notes

## TileDB Embedded updates:
* TileDB-Py 0.10.3 includes TileDB Embedded [TileDB 2.4.2](https://github.com/TileDB-Inc/TileDB/releases/tag/2.4.2)
  - Note that 2.4.1 was skipped due to accidental tagging of the 2.4.1 git tag during CI testing

## API Changes
* Addition of `overwrite` parameter to `Array.create` [#713](https://github.com/TileDB-Inc/TileDB-Py/pull/713)
* Addition of `"ascii"` dtype for `Dim`s [#720](https://github.com/TileDB-Inc/TileDB-Py/pull/720)

## Bug fixes
* Pass `Ctx` to `ArraySchema.load` in `from_pandas` [#709](https://github.com/TileDB-Inc/TileDB-Py/pull/709)
* Give clear error message when attempting to apply `QueryCondition` on dimensions [#722](https://github.com/TileDB-Inc/TileDB-Py/pull/722)
* Do not add string range when querying empty array [#721](https://github.com/TileDB-Inc/TileDB-Py/pull/721)

## Improvements
* String dimension default fix in core [#2436](https://github.com/TileDB-Inc/TileDB/pull/2436) reverts a previous change in which the nonempty domain was passed the to multi-range indexer if unspecified [#712](https://github.com/TileDB-Inc/TileDB-Py/pull/712)

# TileDB-Py 0.10.2 Release Notes

## API Changes
* Deprecate sparse writes to dense arrays [#681](https://github.com/TileDB-Inc/TileDB-Py/pull/681)
* Addition of `Attr.isascii` [#681](https://github.com/TileDB-Inc/TileDB-Py/pull/681)
* Addition of `Ctx.get_stats` and `Query.get_stats` [#698](https://github.com/TileDB-Inc/TileDB-Py/pull/698)

## Improvements
* Added support for `timestamp` argument in `tiledb.from_numpy` [#699](https://github.com/TileDB-Inc/TileDB-Py/pull/699)

# TileDB-Py 0.10.1 Release Notes

## API Changes
* Do not require `domain=(None, None)` for string dimensions [#662](https://github.com/TileDB-Inc/TileDB-Py/pull/662)

## Improvements
* Print a warning about ContextVar bug when running under ipykernel < 6.0. [#665](https://github.com/TileDB-Inc/TileDB-Py/pull/665)
  Please see https://github.com/TileDB-Inc/TileDB-Py/issues/667 for more information.
* `tiledb.Dim` representation now displays `var=True` for dimensions with `bytes` datatype, consistent with `tiledb.Attr` [#669](https://github.com/TileDB-Inc/TileDB-Py/pull/669)

## Bug fixes
* Fix concurrent use of `Array.multi_index` and `.df` by using new instance for each invocation [#672](https://github.com/TileDB-Inc/TileDB-Py/pull/672)
* For attributes, if `var=False` but the bytestring is fixed-width or if `var=True` but the bytestring is variable length, error out [#663](https://github.com/TileDB-Inc/TileDB-Py/pull/663)

# TileDB-Py 0.10.0 Release Notes

## TileDB Embedded updates:
* TileDB-Py 0.10.0 includes TileDB Embedded [TileDB 2.4.0](https://github.com/TileDB-Inc/TileDB/releases/tag/2.4.0) with a number of
  new features and improvements, including:
    - new platform support: Apple M1
    - support for ArraySchema evolution (adding and removing attributes)
    - support for Azure SAS (shared access signature) tokens

## API Changes
* When using `Array.multi_index`, an empty result is returned if the nonempty domain is empty [#656](https://github.com/TileDB-Inc/TileDB-Py/pull/656)
* Addition of `Array.set_query` to read array using a serialized query [#651](https://github.com/TileDB-Inc/TileDB-Py/pull/651)

## Improvements
* Support numeric column names in `from_pandas` by casting to str dtype [#652](https://github.com/TileDB-Inc/TileDB-Py/pull/652)
* New `tiledb.ArraySchemaEvolution` API to add and drop attributes from an existing array [#657](https://github.com/TileDB-Inc/TileDB-Py/pull/657)

## Bug Fixes
* Correct listing of consolidated fragments to vacuum in the Fragment Info API by deprecating `FragmentInfoList.to_vacuum_uri`, `FragmentInfoList.to_vacuum_num`, `FragmentInfo.to_vacuum_uri`, and `FragmentInfo.to_vacuum_num` and replacing with `FragmentInfoList.to_vacuum` [#650](https://github.com/TileDB-Inc/TileDB-Py/pull/650)
* Correct issue where appending `None` to `FilterList` causes segfault by checking the `filter` argument [#653](https://github.com/TileDB-Inc/TileDB-Py/pull/653)

# TileDB-Py 0.9.5 Release Notes

## TileDB Embedded updates:
* TileDB-Py 0.9.5 includes TileDB Embedded [TileDB 2.3.3](https://github.com/TileDB-Inc/TileDB/releases/tag/2.3.3)

## Improvements
* Consolidate `_nonempty_domain_var` into `nonempty_domain` [#632](https://github.com/TileDB-Inc/TileDB-Py/pull/632)
* Support more valid Python syntax for `QueryCondition` statements [#636](https://github.com/TileDB-Inc/TileDB-Py/pull/636)
* Addition of `ascii` dtype to `Attr` allows `QueryCondition` to support var-length strings [#637](https://github.com/TileDB-Inc/TileDB-Py/pull/637)

# TileDB-Py 0.9.4 Release Notes

## Improvements
* Support pickling for arrays in write-mode [#626](https://github.com/TileDB-Inc/TileDB-Py/pull/626)

## Bug Fixes
* Fixed multi-range indexer to default to explicitly pass in the non-empty domain if dimensions are unspecified [#630](https://github.com/TileDB-Inc/TileDB-Py/pull/630)

# TileDB-Py 0.9.3 Release Notes

## Packaging Notes
* Due to a packaging issue released with 0.9.3 (NumPy ABI compatibility with NumPy < 1.20 for Python 3.8), this section is intentionally left blank.

# TileDB-Py 0.9.2 Release Notes

## Packaging Notes
* Fixed release builder ordering issue which led to CRLF line endings in 0.9.1 source distribution.

## API Changes
* Deprecate `Array.timestamp` and replace with `Array.timestamp_range` [#616](https://github.com/TileDB-Inc/TileDB-Py/pull/616)

## Improvements
* Set `ArraySchema.tile_order=None` for Hilbert-ordered arrays [#609](https://github.com/TileDB-Inc/TileDB-Py/pull/609)
* Use CIBW to build release wheels on Linux [#613](https://github.com/TileDB-Inc/TileDB-Py/pull/613)
* Addition of Pickling functionality for `SparseArray` [#618](https://github.com/TileDB-Inc/TileDB-Py/pull/618)

# TileDB-Py 0.9.1 Release Notes

## TileDB Embedded updates:
* TileDB-Py 0.9.1 includes TileDB Embedded [TileDB 2.3.1](https://github.com/TileDB-Inc/TileDB/releases/tag/2.3.1)

## Improvements
* Support passing a timestamp range for consolidation and vacuuming [#603](https://github.com/TileDB-Inc/TileDB-Py/pull/603)

## Bug Fixes
* FragmentInfo API's to_vacuum_uri() function corrected to iterate through `to_vacuum_num` rather than `fragment_num`[#603](https://github.com/TileDB-Inc/TileDB-Py/pull/603)
* Return "NA" For ArraySchema.tile_order if "Hilbert" [#605](https://github.com/TileDB-Inc/TileDB-Py/pull/605)

# TileDB-Py 0.9.0 Release Notes

## TileDB Embedded updates:
* TileDB-Py 0.9.0 includes TileDB Embedded [TileDB 2.3](https://github.com/TileDB-Inc/TileDB/releases/tag/2.3) with a significant
  number of new features and improvements.

## Packaging Notes
* Windows wheels are now built with TileDB Cloud REST support enabled [#541](https://github.com/TileDB-Inc/TileDB-Py/pull/541)

## Improvements
* Addition of `QueryCondition` API to filter query on attributes [#576](https://github.com/TileDB-Inc/TileDB-Py/pull/576)

## Bug Fixes
* Fixed `from_pandas` append error for sparse arrayse: no need to specify 'row_start_idx' [#593](https://github.com/TileDB-Inc/TileDB-Py/pull/593)
* Fixed 'index_dims' kwarg handling for `from_pandas` [#590](https://github.com/TileDB-Inc/TileDB-Py/pull/590)

## API Changes
* `from_dataframe` function has been removed; deprecated in TileDB-Py 0.6 and replaced by `from_pandas`.

---

# TileDB-Py 0.8.11 Release Notes

## Bug fixes
* Fixed incorrect NumPy ABI target in Linux wheels [#590](https://github.com/TileDB-Inc/TileDB-Py/pull/590)
* QueryCondition API will cast condition values to the datatype of the corresponding attribute [#589](https://github.com/TileDB-Inc/TileDB-Py/pull/589)
* QueryCondition API errors out when there are mismatched attributes to `query`'s `attr_cond` and `attrs` arguments [#589](https://github.com/TileDB-Inc/TileDB-Py/pull/589)
* QueryCondition API can now parse negative numbers [#589](https://github.com/TileDB-Inc/TileDB-Py/pull/589)


# TileDB-Py 0.8.10 Release Notes

## Improvements
* Disabled libtiledb Werror compilation argument for from-source builds via setup.py [#574](https://github.com/TileDB-Inc/TileDB-Py/pull/574)
* Relaxed NumPy version requirements for from-source builds via setup.py [#575](https://github.com/TileDB-Inc/TileDB-Py/pull/575)

## Bug fixes
* Fixed FragmentInfoList where context was not being passed to ArraySchema [#573](https://github.com/TileDB-Inc/TileDB-Py/pull/573)
  * Fixed FragmentInfoList where context was not being passed to ArraySchema [#578](https://github.com/TileDB-Inc/TileDB-Py/pull/578)
* Fixed read bug due to large estimated result size [#579](https://github.com/TileDB-Inc/TileDB-Py/pull/579)
* Fixed bug reading nullable attributes due to missing buffer resize [#581](https://github.com/TileDB-Inc/TileDB-Py/pull/581)
* Fixed Python output for `tiledb.stats_dump` [#586](https://github.com/TileDB-Inc/TileDB-Py/pull/586)

# TileDB-Py 0.8.9 Release Notes

## TileDB Embedded updates:
* TileDB-Py 0.8.9 includes TileDB Embedded [TileDB 2.2.9](https://github.com/TileDB-Inc/TileDB/releases/tag/2.2.9)

## Improvements
* Support for iterating over incomplete query results [#548](https://github.com/TileDB-Inc/TileDB-Py/pull/548)
  - This feature provides the capability to consume partial query results with a fixed maximum buffer size
    rather than the the default behavior of resizing buffers and resubmitting to completion.
    Usage example: `examples/incomplete_iteration.py`
    (along with test in: `test_libtiledb.py:test_incomplete_return`)
* Rename FragmentsInfo to FragmentInfoList [#551](https://github.com/TileDB-Inc/TileDB-Py/pull/551)
* Dataframe creation uses Zstd default compression level (-1) [#552](https://github.com/TileDB-Inc/TileDB-Py/pull/552)
* Rename Fragment Info API's `non_empty_domain` attribute to `nonempty_domain` [#553](https://github.com/TileDB-Inc/TileDB-Py/pull/553)
* Added configuration option `py.alloc_max_bytes` to control maximum initial buffer allocation [#557](https://github.com/TileDB-Inc/TileDB-Py/pull/557)

## Bug fixes
* Fixed incorrected error raised in .df[] indexer when pyarrow not installed [#554](https://github.com/TileDB-Inc/TileDB-Py/pull/554)
* Fixed `from_pandas(attr_filters=None, dim_filters=None)` (previously used internal defaults) [#564](https://github.com/TileDB-Inc/TileDB-Py/pull/554)
* Fixed `from_pandas` write bug due to incorrect classification of str/bytes columns [#562](https://github.com/TileDB-Inc/TileDB-Py/pull/562)
* Fix segfault due to mismatched validity num and data buffer sizes [#567](https://github.com/TileDB-Inc/TileDB-Py/pull/567)

# TileDB-Py 0.8.8 Release Notes

## TileDB Embedded updates:
* TileDB-Py 0.8.8 includes TileDB Embedded [TileDB 2.2.8](https://github.com/TileDB-Inc/TileDB/releases/tag/2.2.8)

# TileDB-Py 0.8.7 Release Notes

## Improvements
* ArraySchema support for `cell_order="hilbert"` [#535](https://github.com/TileDB-Inc/TileDB-Py/pull/535)

## Bug fixes
* Fixed regression in `from_pandas` with string-valued index dimensions [#526](https://github.com/TileDB-Inc/TileDB-Py/pull/526)
* Fixed GC lifetime bug in string buffer conversion  [#525](https://github.com/TileDB-Inc/TileDB-Py/pull/526)
* Fixed `FilterList`'s `repr()` method [#528](https://github.com/TileDB-Inc/TileDB-Py/pull/528)

# TileDB-Py 0.8.6 Release Notes

## TileDB Embedded updates:
* TileDB-Py 0.8.6 includes TileDB Embedded [TileDB 2.2.7](https://github.com/TileDB-Inc/TileDB/releases/tag/2.2.7)

## Improvements
* Addition of `VFS()` functions `copy_file()` and `copy_dir()` [#507](https://github.com/TileDB-Inc/TileDB-Py/pull/507)
* Add support in `from_pandas` for storing Pandas extension types as variable-length attributes [#515](https://github.com/TileDB-Inc/TileDB-Py/pull/515)
* Add support for sparse writes to dense arrays [#521](https://github.com/TileDB-Inc/TileDB-Py/pull/521)

## Bug fixes
* Multi-length attributes, regardless of fixed or var-length, do not work query properly with PyArrow enabled due to lack of Arrow List support. When using `.df[]` with PyArrow enabled, we are returning a clear message to the user to use `query(use_pyarrow=False)` [#513](https://github.com/TileDB-Inc/TileDB-Py/pull/513)

# TileDB-Py 0.8.5 Release Notes

## TileDB Embedded updates:
* TileDB-Py 0.8.5 includes TileDB Embedded [TileDB 2.2.6](https://github.com/TileDB-Inc/TileDB/releases/tag/2.2.6)

## Documentation Updates
* Added example reading/writing RGB (multi-component) array [#487](https://github.com/TileDB-Inc/TileDB-Py/pull/487)

## Improvements
* Restore `tiledb.stats_dump` default to `verbose=True` [#491](https://github.com/TileDB-Inc/TileDB-Py/pull/491)
* Remove `non_empty_domain_var()` Fragment Info PyBind11 Function and only use `get_non_empty_domain()` for both fixed and var-length domains [#505](https://github.com/TileDB-Inc/TileDB-Py/pull/505)

# TileDB-Py 0.8.4 Release Notes

## Improvements
* Addition of high-level function `array_fragments()` that returns a `FragmentsInfo` object [#488](https://github.com/TileDB-Inc/TileDB-Py/pull/488)
* Added support for `from_pandas`/`df[]` round-trip of Pandas nullable integer and bool types [#480](https://github.com/TileDB-Inc/TileDB-Py/pull/480)
* Fragment info API example usage now provided at `examples/fragment_info.py` [#479](https://github.com/TileDB-Inc/TileDB-Py/pull/479)
* Fragment info API parameters have been rearranged to match the rest of the TileDB Python API such that the `uri` is provided first and `context`, an optional parameter that defaults to `tiledb.default_ctx()`, is provided second [#479](https://github.com/TileDB-Inc/TileDB-Py/pull/479)

## Bug fixes
* Fix bug in `Attr` to ensure that all Unicode strings are automatically set to `var=True` [#495]https://github.com/TileDB-Inc/TileDB-Py/pull/495
* Fix bug in Array.multi_index slicing bug for sparse array with dimension range including 0 [#482](https://github.com/TileDB-Inc/TileDB-Py/pull/482)

# TileDB-Py 0.8.3 Release Notes

## TileDB Embedded updates:
* TileDB-Py 0.8.3 includes TileDB Embedded [TileDB 2.2.4](https://github.com/TileDB-Inc/TileDB/releases/tag/2.2.4)

## Improvements
* Added `nullable` keyword argument to `Attr` constructor [#474](https://github.com/TileDB-Inc/TileDB-Py/pull/474)

## Bug fixes
* Fix bug in Array.multi_index with slice range including 0 (incorrectly used the nonempty domain as endpoint) [#473](https://github.com/TileDB-Inc/TileDB-Py/pull/473)

# TileDB-Py 0.8.2 Release Notes

## Packaging Notes
* This is a version bump to fix numpy compatibility pinning in the wheel build system.

# TileDB-Py 0.8.1 Release Notes

## TileDB Embedded updates:
* TileDB-Py 0.8.1 includes TileDB Embedded [TileDB 2.2.3](https://github.com/TileDB-Inc/TileDB/releases/tag/2.2.3)

## Packaging Notes
* TileDB-Py 0.8 does not support Python 2.

# TileDB-Py 0.8.0 Release Notes

## TileDB Embedded updates:
* TileDB-Py 0.8.0 includes TileDB Embedded 2.2.2 featuring a number of significant
  improvements in core storage engine functionality. See release notes for
  [TileDB 2.2.1](https://github.com/TileDB-Inc/TileDB/releases/tag/2.2.1) and
  [TileDB 2.2.2](https://github.com/TileDB-Inc/TileDB/releases/tag/2.2.2).

## Packaging Notes
* TileDB-Py 0.8 does not support Python 2.

## Improvements
* Add initial `tiledb.from_parquet` functionality (beta) [[a90d5d9b1b](https://github.com/TileDB-Inc/TileDB-Py/commit/a90d5d9b1b6a39b48090592297fe98a7f33338fb)]
* Preload metadata in .df query path to reduce read latency for remote arrays [[79ab12fcf0](https://github.com/TileDB-Inc/TileDB-Py/commit/79ab12fcf0ede0cbac822392a30ee7640595e93c)]

## Bug fixes
* Update py::dtype usage for compatibility with pybind11 2.6.2 [[9d3d3d3c43](https://github.com/TileDB-Inc/TileDB-Py/commit/9d3d3d3c430fbc058d04773f03ddc63bd47f79e3)]

# TileDB-Py 0.7.7 Release Notes

## Bug fixes
* Cherry-pick commit 9d3d3d3c43 to ix runtime bug in conda packages built against pybind11 2.6.2 [9d3d3d3c430f](https://github.com/TileDB-Inc/TileDB-Py/commit/9d3d3d3c430fbc058d04773f03ddc63bd47f79e3)

# TileDB-Py 0.7.6 Release Notes

## Packaging Notes
* TileDB-Py 0.7.x will be the last version of TileDB-Py supporting Python 2.

## Bug fixes
* Fix read compatibility for empty strings written with 2.1 or 2.2 [#462](https://github.com/TileDB-Inc/TileDB-Py/pull/462)
* Fix #457: make sure to fit automatic tile extent to dim range for date type [#464](https://github.com/TileDB-Inc/TileDB-Py/pull/464)

# TileDB-Py 0.7.5 Release Notes

## Packaging Notes
* TileDB-Py 0.7.x will be the last version of TileDB-Py supporting Python 2.

## TileDB Embedded updates:
* TileDB-Py 0.7.5 includes [TileDB Embedded 2.1.6](https://github.com/TileDB-Inc/TileDB/releases/tag/2.1.6)

## Improvements
* FragmentInfo API by default returns information from all fragments and dimensions [#444](https://github.com/TileDB-Inc/TileDB-Py/pull/444)
* Add integer multi-indexing for NumPy datetime64 dimensions [#447](https://github.com/TileDB-Inc/TileDB-Py/pull/447)
* Add `from_csv/pandas` support for `timestamp` keyword argument to specify write timestamp [#450](https://github.com/TileDB-Inc/TileDB-Py/pull/450)
* Add verbosity option to `stats_dump()` [#452](https://github.com/TileDB-Inc/TileDB-Py/pull/452)
* Add `unique_dim_values()` to return unique dimension values for a given `SparseArray` [#454](https://github.com/TileDB-Inc/TileDB-Py/pull/454)
* Add support to `query()` for returning subsets of specified dimensions [#458](https://github.com/TileDB-Inc/TileDB-Py/pull/458)
* Optimize string array writes [#459](https://github.com/TileDB-Inc/TileDB-Py/pull/459)

## Bug fixes
* Fix `Dim.shape` for dense array with datetime dimension [#448](https://github.com/TileDB-Inc/TileDB-Py/pull/448)

# TileDB-Py 0.7.4 Release Notes

## Improvements
* Support selecting subset of dimensions in Array.query via new keyword argument `dims: List[String]`. The `coords=True` kwarg is still supported for compatibility, and continues to return all dimensions [#433](https://github.com/TileDB-Inc/TileDB-Py/pull/433)
* Support Dim(filters=FilterList) keyword argument to set filters on a per-Dim basis [#434](https://github.com/TileDB-Inc/TileDB-Py/pull/434)
* Support tiledb.from_csv setting attribute and dimension filters by dictionary of {name: filter} [#434](https://github.com/TileDB-Inc/TileDB-Py/pull/434)
* Add ArraySchema.check wrapping `tiledb_array_schema_check` [#435](https://github.com/TileDB-Inc/TileDB-Py/pull/435)
* Add support for attribute fill values `tiledb.Attr(fill=...)` and `Attr.fill` getter [#437](https://github.com/TileDB-Inc/TileDB-Py/pull/437)

## API Changes
* tiledb.from_csv keyword arg `attrs_filters` renamed to `attr_filters` [#434](https://github.com/TileDB-Inc/TileDB-Py/pull/434)

## Bug fixes
* Fix bug in `multi_index` slicing of dense arrays [#438](https://github.com/TileDB-Inc/TileDB-Py/pull/438)

# TileDB-Py 0.7.3 Release Notes

## Improvements
* The default result layout for indexing/querying sparse arrays is now TILEDB_UNORDERED [#428](https://github.com/TileDB-Inc/TileDB-Py/pull/428), [#431](https://github.com/TileDB-Inc/TileDB-Py/pull/431)
* Added documentation for all TileDB-Py configuration parameters [#430](https://github.com/TileDB-Inc/TileDB-Py/pull/430)
* Fixed documentation rendering for `Array.query` [#430](https://github.com/TileDB-Inc/TileDB-Py/pull/430)

## Bug fixes
* Fix sparse dimension type selection when array type is not specified to from_pandas [#429](https://github.com/TileDB-Inc/TileDB-Py/pull/429)
* Don't pass allows_duplicates=True to dense array constructor (tiledb.from_csv) [#428](https://github.com/TileDB-Inc/TileDB-Py/pull/428)

# TileDB-Py 0.7.2 Release Notes

## TileDB Embedded updates:
* TileDB-Py 0.7.2 includes [TileDB Embedded 2.1.3](https://github.com/TileDB-Inc/TileDB/releases/tag/2.1.3)
  Including a fix for issue [#409](https://github.com/TileDB-Inc/TileDB-Py/issues/409).

## Changes
* The default array type for `from_pandas` and `from_csv` is now dense, if unspecified, except when passing a dataframe with string indexes to `from_pandas` [#424](https://github.com/TileDB-Inc/TileDB-Py/pull/408)

## Improvements
* Automatically determine column to dimension mapping for `tiledb.from_csv` append mode [#408](https://github.com/TileDB-Inc/TileDB-Py/pull/408)

## Bug fixes
* Fixed `tiledb.from_csv/dataframe` error when ingesting single-row/index datasets [#422]()
* Fixed intermittent `csv_sparse_col_to_dims` failure due to duplicate result ordering [#423](https://github.com/TileDB-Inc/TileDB-Py/pull/423)

# TileDB-Py 0.7.1 Release Notes

## Improvements
* Added support for `df[]` indexing via `tiledb.Array.query` [#411](https://github.com/TileDB-Inc/TileDB-Py/pull/411)
* Modified `stats_dump` to return internal stats as string, allowing for output in Jupyter notebooks [#403](https://github.com/TileDB-Inc/TileDB-Py/pull/403)
* Added `__repr__` to `Array` and `Ctx` [#413](https://github.com/TileDB-Inc/TileDB-Py/pull/413)
* `tiledb.open` now supports `timestamp` keyword argument [#419](https://github.com/TileDB-Inc/TileDB-Py/pull/419)
* `tiledb.Domain` now supports passing a list of `Dim`s without unpacking [#419](https://github.com/TileDB-Inc/TileDB-Py/pull/419)

## Bug fixes
* Fixed PyPI wheels load error on newer macOS due to overlinkage against system libraries in build process (curl -> libintl) [#418](https://github.com/TileDB-Inc/TileDB-Py/pull/418)
* Fixed PyPI wheels load error on Windows due to building against TBB [#419](https://github.com/TileDB-Inc/TileDB-Py/pull/419)
* Fixed indexing of attribute named 'coords' [#414](https://github.com/TileDB-Inc/TileDB-Py/pull/414)
* `open_dataframe` now uses the underlying Array's `nonempty_domain` to avoid errors opening unlimited domain arrays [#409](https://github.com/TileDB-Inc/TileDB-Py/pull/409)

# TileDB-Py 0.7.0 Release Notes

## TileDB Embedded updates:
* TileDB-Py 0.7.0 includes [TileDB Embedded 2.1.2](https://github.com/TileDB-Inc/TileDB/releases/tag/2.1.2)
  featuring a number of significant improvements, with major highlights including:
  - no longer uses Intel TBB for parallelization by default. Along with many benefits to TileDB Embedded, this
    significantly reduces complications and bugs with python multiprocessing fork mode.
  - Support coalescing subarray ranges to give major performance boosts.

## Packaging Notes
* TileDB-Py 0.7 packages on PyPI support macOS 10.13+ and manylinux10-compatible Linux distributions only.
  For now, wheels could be produced supporting older systems but without Google Cloud Support; if needed,
  please contact us to discuss.

## Improvements
* Added ".df[]" indexer tiledb.Array: directly returns a Pandas dataframe from a query (uses `multi_index` indexing behavior) [#390](https://github.com/TileDB-Inc/TileDB-Py/pull/389)
* Added parallel CSV ingestion example using Python multiprocessing with `tiledb.from_csv` [#397](https://github.com/TileDB-Inc/TileDB-Py/pull/397)
* Added wrapping and support for TileDB checksumming filters: `ChecksumMD5Filter` and `ChecksumSHA256Filter` [#389](https://github.com/TileDB-Inc/TileDB-Py/pull/389)
* Removed TBB install from default setup.py, corresponding to TileDB Embedded changes [#389](https://github.com/TileDB-Inc/TileDB-Py/pull/389)
* Add support for 'capacity' kwarg to `from_csv`/`from_pandas` [#391](https://github.com/TileDB-Inc/TileDB-Py/pull/391)
* Add support for 'tile' kwarg to `from_csv`/`from_pandas` to customize Dim tile extent [#391](https://github.com/TileDB-Inc/TileDB-Py/pull/391)
* Added '--release-symbols' option for building in release optimization with debug symbols [#402](https://github.com/TileDB-Inc/TileDB-Py/pull/402)
* Changed `allows_duplicates` default to `True` for `from_csv/from_pandas` [#394](https://github.com/TileDB-Inc/TileDB-Py/pull/394)

## Bug fixes
* Fixed bug indexing anonymous attributes of sparse arrays using `A[]` (did not affect dense or multi_index) [#404](https://github.com/TileDB-Inc/TileDB-Py/pull/404)
* Fixed rendering of column name in mixed dtype exception [#382](https://github.com/TileDB-Inc/TileDB-Py/pull/382)
* Fixed forwarding of 'ctx' kwarg to from_csv/from_pandas [#383](https://github.com/TileDB-Inc/TileDB-Py/pull/383)
* Fixed type of return values for empty results when indexing a sparse array [#384](https://github.com/TileDB-Inc/TileDB-Py/pull/384)

## Misc Updates
* Added round-trip tests for all filter `repr` objects [#389](https://github.com/TileDB-Inc/TileDB-Py/pull/389)

# TileDB-Py 0.6.6 Release Notes

**Note that we will be removing wheel support for macOS 10.9-10.12 in TileDB-Py 0.7 (planned for release in August 2020).** This change is due to upstream (AWS SDK) minimum version requirements. The minimum supported version for macOS wheels on PyPI will be macOS 10.13.

**Note that we will be removing support for [manylinux1](https://github.com/pypa/manylinux/tree/manylinux1) wheels in TileDB-Py 0.7 (planned for release in August 2020).** manylinux1 is based on CentOS5, which has been unsupported for several years. We now provide wheels built with [manylinux2010](https://www.python.org/dev/peps/pep-0571/), which is based on CentOS6 / glibc 2.12.

## Improvements
* Bump release target to [TileDB 2.0.7](https://github.com/TileDB-Inc/TileDB/releases/tag/2.0.7)

# TileDB-Py 0.6.5 Release Notes

We have added manylinux2010 wheels, corresponding to CentOS6 / glibc 2.12.

We are deprecating support for manylinux1 (CentOS5 / glibc 2.0.7), which is not supported by
the Google Cloud Storage SDK. We are planning to remove manylinux1 wheel support in the
TileDB-Py 0.7 release.


## Improvements
* Enabled Google Cloud Storage support in macOS and linux (manylinux2010) wheels on PyPI ([#364](https://github.com/TileDB-Inc/TileDB-Py/pull/364))

# TileDB-Py 0.6.4 Release Notes

## API notes
* Deprecated `initialize_ctx` in favor of `default_ctx(config: tiledb.Config)` [#351](https://github.com/TileDB-Inc/TileDB-Py/pull/351)

## Improvements
* Bump release target to [TileDB 2.0.6](https://github.com/TileDB-Inc/TileDB/releases/tag/2.0.6)
* Improved error reporting for input data type mismatches [#359](https://github.com/TileDB-Inc/TileDB-Py/pull/359)
* Added `tiledb.VFS.dir_size` [#343](https://github.com/TileDB-Inc/TileDB-Py/pull/343)
* Added read and buffer conversion statistics for python to `tiledb.stats_dump` [#354](https://github.com/TileDB-Inc/TileDB-Py/pull/354)
* Implemented string deduplication to reduce conversion time for string arrays [#357](https://github.com/TileDB-Inc/TileDB-Py/pull/357)

## Bug fixes
* Fixed argument order for `Array.consolidate` with a Config override parameter [#344](https://github.com/TileDB-Inc/TileDB-Py/pull/344)

# TileDB-Py 0.6.3 Release Notes

## Improvements
* Bump release target to [TileDB 2.0.5](https://github.com/TileDB-Inc/TileDB/releases/tag/2.0.5)

## Bug fixes
* Fix unnecessary implicit ordering requirement for multi-attribute assignment. [#328](https://github.com/TileDB-Inc/TileDB-Py/pull/328)

# TileDB-Py 0.6.2 Release Notes

## Bug fixes
* Fix `nonempty_domain` with heterogeneous non-string dimensions ([#320](https://github.com/TileDB-Inc/TileDB-Py/pull/320))

## Improvements
* Add doctest for `tiledb.vacuum` ([#319](https://github.com/TileDB-Inc/TileDB-Py/pull/320))

# TileDB-Py 0.6.1 Release Notes

## Bug fixes
* Fix assignment order for `nonempty_domain` with string dimensions ([#308](https://github.com/TileDB-Inc/TileDB-Py/pull/308)) (test in [#311](https://github.com/TileDB-Inc/TileDB-Py/commit/35e5ff64ccfe7bf8f30a5900bfbe67c46cd1f97d))
* Fix bug in string attribute handling for var-length attributes ([#307](https://github.com/TileDB-Inc/TileDB-Py/issues/307))
* Fix regression reading anonymous attributes from TileDB 1.7 arrays ([#311](https://github.com/TileDB-Inc/TileDB-Py/pull/311))
* Fix incorrect `multi_index` error when string attribute results are empty ([#311](https://github.com/TileDB-Inc/TileDB-Py/pull/311))

# TileDB-Py 0.6.0 Release Notes

## Improvements
* Target TileDB version 2.0
  - Added support for heterogeneous and string-typed dimensions [#304](https://github.com/TileDB-Inc/TileDB-Py/pull/304)
  - Added support for `tiledb_array_vacuum` for cleaning up consolidated fragments
* Added Windows wheels for Python 3.7 and 3.8 on PyPI

# TileDB-Py 0.5.9 Release Notes

* Bump release target to [TileDB 1.7.7](https://github.com/TileDB-Inc/TileDB/releases/tag/1.7.7)

# TileDB-Py 0.5.8 Release Notes

* Rebuild/release due to wheel build error on linux for 0.5.7.

# TileDB-Py 0.5.7 Release Notes

* Bump release target to [TileDB 1.7.6](https://github.com/TileDB-Inc/TileDB/releases/tag/1.7.6)

# TileDB-Py 0.5.6 Release Notes

* Bump release target to [TileDB 1.7.5](https://github.com/TileDB-Inc/TileDB/releases/tag/1.7.5)

# TileDB-Py 0.5.5 Release Notes

* Bump release target to [TileDB 1.7.4](https://github.com/TileDB-Inc/TileDB/releases/tag/1.7.4)

## Improvements
- Return coordinates by default for dense `multi_index` queries [#259](
https://github.com/TileDB-Inc/TileDB-Py/pull/259)

# TileDB-Py 0.5.4 Release Notes

* Bump release target to [TileDB 1.7.3](https://github.com/TileDB-Inc/TileDB/releases/tag/1.7.3)

## Improvements
- macOS wheels are now available on PyPI [#258](https://github.com/TileDB-Inc/TileDB-Py/pull/258)
- Delay default ctx initialization, allows per-process global config options to be controlled by user [#256](https://github.com/TileDB-Inc/TileDB-Py/pull/256)

# TileDB-Py 0.5.3 Release Notes

PyPI packages: https://pypi.org/project/tiledb/0.5.3/

## Improvements
- Reduce i/o overhead of `tiledb.open` and array constructors. [#239](https://github.com/TileDB-Inc/TileDB-Py/pull/239), [#240](https://github.com/TileDB-Inc/TileDB-Py/pull/240)
- Internal support for retrying incomplete queries in all array indexing modes. [#238](https://github.com/TileDB-Inc/TileDB-Py/pull/238), [#252](https://github.com/TileDB-Inc/TileDB-Py/pull/252)
- Eliminate reference cycles to improve Ctx cleanup. [#249](https://github.com/TileDB-Inc/TileDB-Py/pull/249)
- Support for retrieving compressor level from filter. [#234](https://github.com/TileDB-Inc/TileDB-Py/pull/234)

## Bug fixes
- Fix variable-length indexing error. [#236](https://github.com/TileDB-Inc/TileDB-Py/pull/236)
- Fix race condition initializing `tiledb.cloud` mixin from thread pool. [#246](https://github.com/TileDB-Inc/TileDB-Py/pull/246)

# TileDB-Py 0.5.2 Release Notes

## Bug fixes
- Fix bug in multi_index result buffer calculation [#232](https://github.com/TileDB-Inc/TileDB-Py/pull/232)

# TileDB-Py 0.5.1 Release Notes

## Bug fixes
- [Fix current buffer size calculation](https://github.com/TileDB-Inc/TileDB-Py/commit/3af75b5911b2195ceb66a41d582d9ffa9aa227b6)
- [Fix incorrect query_free in multi-range dense path](https://github.com/TileDB-Inc/TileDB-Py/commit/dbec665da3ebd0e0b5a341d22e47b25ede05cd7d)

## Other
- [Support '--tiledb=source' option for setup.py to ensure build from source](https://github.com/TileDB-Inc/TileDB-Py/commit/67e7c5c490caf97c5351352cb720116a1c5e1a0d)

# TileDB-Py 0.5.0 Release Notes

## New features
- add support for multi-range queries [#219](https://github.com/TileDB-Inc/TileDB-Py/pull/219)
- add support for TileDB array metadata [#213](https://github.com/TileDB-Inc/TileDB-Py/pull/213)
- add support for TILEDB_DATETIME_* attributes, domains, and slicing [#211](https://github.com/TileDB-Inc/TileDB-Py/pull/211)
- add support for retrieving list of fragments written by the most recent write to an array [#207](https://github.com/TileDB-Inc/TileDB-Py/pull/207)

## Bug fixes
- fix read error with multi-attribute sparse arrays [#214](https://github.com/TileDB-Inc/TileDB-Py/pull/214)

# TileDB-Py 0.4.4 Release Notes

* Bump release target to [TileDB 1.6.3](https://github.com/TileDB-Inc/TileDB/releases/tag/1.6.3)

## New features
- add `dim_type` keyword argument to `from_numpy` in order to override inferred Dimension dtype [#194](https://github.com/TileDB-Inc/TileDB-Py/pull/194)
- add `Array.domain_index`: slice over any range within the domain bounds, including negative slices [#202](https://github.com/TileDB-Inc/TileDB-Py/pull/202)

# TileDB-Py 0.4.3 Release Notes

* Bump release target to [TileDB 1.6.0](https://github.com/TileDB-Inc/TileDB/releases/tag/1.6.0)


## New features
- allow `tiledb.open` and `Array.create` to take an optional Ctx to override schema [#162](https://github.com/TileDB-Inc/TileDB-Py/pull/162)
- add `tiledb.array_exists` [#167](https://github.com/TileDB-Inc/TileDB-Py/pull/167)

## Bug fixes
- wrap query_submits into try / finally blocks correctly propagate KeyboardInterrupt errors while cleaning up resources [#155](https://github.com/TileDB-Inc/TileDB-Py/pull/155)
- fixed OOB access in exception handling path [#159](https://github.com/TileDB-Inc/TileDB-Py/pull/159)
- raise an error when trying to consolidate an open readonly array [#172](https://github.com/TileDB-Inc/TileDB-Py/pull/172)

# TileDB-Py 0.4.2 Release Notes

TileDB-Py 0.4.2 contains several improvements as well as bug-fixes associated with the TileDB 1.5.1 release.

## New features

- support for NumPy complex types ([#142](https://github.com/TileDB-Inc/TileDB-Py/pull/142))

## Bug fixes
- fixed query buffer memory leak ([#151](https://github.com/TileDB-Inc/TileDB-Py/pull/151))
- fixed segfault during consolidation ([TileDB #1213](https://github.com/TileDB-Inc/TileDB/pull/1213))
   - *note: to receive this fix, conda and source builds should be updated to TileDB 1.5.1. TileDB-Py 0.4.2 binaries on PyPI bundle the updated TileDB 1.5.1 library.*
- fixed indexing with array dtype different from the platform default ([#146](https://github.com/TileDB-Inc/TileDB-Py/pull/146))
- fixed `VFS.is_bucket` when VFS is initialized with a Ctx object ([#148](https://github.com/TileDB-Inc/TileDB-Py/pull/148))
- fixed `schema_like` to correctly forward a Ctx keyword arg ([#148](https://github.com/TileDB-Inc/TileDB-Py/pull/148))

# TileDB-Py 0.4.1 Release Notes

## New Features:

* several high-level API additions (tiledb.open, .save, .empty_like, .schema_like), and serialization improvements including pickling support for DenseArray objects (#129)
* manylinux1 wheels for Python 2.7, 3.5, 3.6, and 3.7 are available on PyPI: https://pypi.org/project/tiledb

# TileDB-Py 0.4.0 Release Notes

This release builds TileDB-Py against TileDB 1.5

## New Features:

* support for variable-length arrays (#120)

## Breaking changes:

* the Ctx argument is now a keyword argument, simplifying API use in the common case (#122)

  for example: `tiledb.DenseArray(ctx, uri, ...)` becomes: tiledb.DenseArray(uri, ...)
  or optionally `tiledb.DenseArray(uri, ..., ctx=ctx)`<|MERGE_RESOLUTION|>--- conflicted
+++ resolved
@@ -1,15 +1,11 @@
 # TileDB-Py 0.13.0 Release Notes
 
-<<<<<<< HEAD
 ## TileDB Embedded updates:
 * TileDB-Py 0.13.0 includes TileDB Embedded [TileDB 2.7.0](https://github.com/TileDB-Inc/TileDB/releases/tag/2.7.0)
 
 ## API Changes
 * Deprecate partial vacuuming [#930](https://github.com/TileDB-Inc/TileDB-Py/pull/930)
-=======
-## API Changes
 * Default `from_csv` to use `filter=ZstdFilter()` if not specified for `Attr` or `Dim` [#937](https://github.com/TileDB-Inc/TileDB-Py/pull/937)
->>>>>>> 56888dbf
 
 # TileDB-Py 0.12.3 Release Notes
 

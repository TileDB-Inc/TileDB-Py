# In Progress

## Improvements
* Add `Group` and `Object` to docs [#1040](https://github.com/TileDB-Inc/TileDB-Py/pull/1040)

## Bug Fixes
* Correct `Group.__repr__` to call correct `_dump` function [#1040](https://github.com/TileDB-Inc/TileDB-Py/pull/1040)
<<<<<<< HEAD
* Only allow use of `.df` indexer for `.query(return_arrow=True)`; error out with meaningful error message otherwise [#1045](https://github.com/TileDB-Inc/TileDB-Py/pull/1045) 
=======
* Check type of  `ctx` in `from_pandas` and `from_csv` [#1042](https://github.com/TileDB-Inc/TileDB-Py/pull/1042) 
>>>>>>> 2547bb41

# TileDB-Py 0.14.1 Release Notes

## TileDB Embedded updates:
* TileDB-Py 0.14.1 includes TileDB Embedded [TileDB 2.8.1](https://github.com/TileDB-Inc/TileDB/releases/tag/2.8.1)

# TileDB-Py 0.14.0 Release Notes

## TileDB Embedded updates:
* TileDB-Py 0.14.0 includes TileDB Embedded [TileDB 2.8.0](https://github.com/TileDB-Inc/TileDB/releases/tag/2.8.0)

## API Changes
* Addition of `Group` and `Object` classes to support improved groups [#1022](https://github.com/TileDB-Inc/TileDB-Py/pull/1022)

# TileDB-Py 0.13.3 Release Notes

## TileDB Embedded updates:
* The Python 3.10 / manylinux2014 wheels for TileDB-Py 0.13.3 include TileDB Embedded [TileDB 2.7.2](https://github.com/TileDB-Inc/TileDB/releases/tag/2.7.2) built with GCS support

## Improvements
* Move `VFS`, `FileIO`, and `FileHandle` classes from Cython to Pybind11 [#934](https://github.com/TileDB-Inc/TileDB-Py/pull/934)

# TileDB-Py 0.13.2 Release Notes

## TileDB Embedded updates:
* TileDB-Py 0.13.2 includes TileDB Embedded [TileDB 2.7.2](https://github.com/TileDB-Inc/TileDB/releases/tag/2.7.2)

## Improvements
* Move `FilterList` and `Filter` classes from Cython to Pybind11 [#921](https://github.com/TileDB-Inc/TileDB-Py/pull/921)

## Bug Fixes
* Fix default validity for write to nullable attribute [#994](https://github.com/TileDB-Inc/TileDB-Py/pull/994)
* Reduce query time for dense var-length arrays by including extra offset element in initial buffer allocation [#1005](https://github.com/TileDB-Inc/TileDB-Py/pull/1005)
* Fix round-trippable repr for dimension tile [#998](https://github.com/TileDB-Inc/TileDB-Py/pull/998)

## API Changes
* Addition of `ArraySchema.version` to get version of array schema [#949](https://github.com/TileDB-Inc/TileDB-Py/pull/949)
* Deprecate `coords_filters` from `ArraySchema` [#993](https://github.com/TileDB-Inc/TileDB-Py/pull/993)
* Allow setting `ascii` in `column_type` for `from_pandas`/`from_csv` [#999](https://github.com/TileDB-Inc/TileDB-Py/pull/999)

# TileDB-Py 0.13.1 Release Notes

## TileDB Embedded updates:
* TileDB-Py 0.13.1 includes TileDB Embedded [TileDB 2.7.1](https://github.com/TileDB-Inc/TileDB/releases/tag/2.7.1)

# TileDB-Py 0.13.0 Release Notes

## TileDB Embedded updates:
* TileDB-Py 0.13.0 includes TileDB Embedded [TileDB 2.7.0](https://github.com/TileDB-Inc/TileDB/releases/tag/2.7.0)

## API Changes
* Deprecate partial vacuuming [#930](https://github.com/TileDB-Inc/TileDB-Py/pull/930)
* Default `from_csv` to use `filter=ZstdFilter()` if not specified for `Attr` or `Dim` [#937](https://github.com/TileDB-Inc/TileDB-Py/pull/937)

# TileDB-Py 0.12.4 Release Notes

## TileDB Embedded updates:
* TileDB-Py 0.12.4 includes TileDB Embedded [TileDB 2.6.4](https://github.com/TileDB-Inc/TileDB/releases/tag/2.6.4)

# TileDB-Py 0.12.3 Release Notes

## TileDB Embedded updates:
* TileDB-Py 0.12.3 includes TileDB Embedded [TileDB 2.6.3](https://github.com/TileDB-Inc/TileDB/releases/tag/2.6.3)

## Bug Fixes
* Properly initalize query in order to retrieve estimate results [#920](https://github.com/TileDB-Inc/TileDB-Py/pull/920)
* Enable building with serialization disabled [#924](https://github.com/TileDB-Inc/TileDB-Py/pull/924)
* Do not print out `FragmentInfo_frags` for `repr` [#925](https://github.com/TileDB-Inc/TileDB-Py/pull/925)
* Error out with `IndexError` when attempting to use a step in the regular indexer [#911](https://github.com/TileDB-Inc/TileDB-Py/pull/911)

# TileDB-Py 0.12.2 Release Notes

## TileDB Embedded updates:
* TileDB-Py 0.12.2 includes TileDB Embedded [TileDB 2.6.2](https://github.com/TileDB-Inc/TileDB/releases/tag/2.6.2)

## API Changes
* Addition of `ArraySchema.validity_filters` [#898](https://github.com/TileDB-Inc/TileDB-Py/pull/898)

# TileDB-Py 0.12.1 Release Notes

## TileDB Embedded updates:
* TileDB-Py 0.12.1 includes TileDB Embedded [TileDB 2.6.1](https://github.com/TileDB-Inc/TileDB/releases/tag/2.6.1)
## Bug fixes
* Cast 'dim`'s dtype in `Domain` to `str` prior to applying `html.escape` [#883](https://github.com/TileDB-Inc/TileDB-Py/pull/883)
* Support attributes with spaces in `QueryCondition` by casting with attr(); values may be casted with val() [#886](https://github.com/TileDB-Inc/TileDB-Py/pull/886)

# TileDB-Py 0.12.0 Release Notes

## TileDB Embedded updates:
* TileDB-Py 0.12.0 includes TileDB Embedded [TileDB 2.6.0](https://github.com/TileDB-Inc/TileDB/releases/tag/2.6.0)

## API Changes
* Allow writing to dimension-only array (zero attributes) by using assignment to `None`, for example: `A[coords] = None` (given `A: tiledb.Array`) [#854](https://github.com/TileDB-Inc/TileDB-Py/pull/854)
* Remove repeating header names for `attr` when displaying `ArraySchema` in Jupyter Notebooks [#856](https://github.com/TileDB-Inc/TileDB-Py/pull/856)
* `tiledb.VFS.open` returns `FileIO` object; no longer returns `FileHandle` [#802](https://github.com/TileDB-Inc/TileDB-Py/pull/802)
* Addition of `tiledb.copy_fragments_to_existing_array` [#864](https://github.com/TileDB-Inc/TileDB-Py/pull/864)

## Bug fixes
* HTML escape strings for `Dim` and `Attr`'s `name` and `dtype` [#856](https://github.com/TileDB-Inc/TileDB-Py/pull/856)
* Fix attribute view for multi-indexer [#866](https://github.com/TileDB-Inc/TileDB-Py/pull/866)

## Improvements
* Metadata-related API calls are now 'nogil' [#867](https://github.com/TileDB-Inc/TileDB-Py/pull/867)

# TileDB-Py 0.11.5 Release Notes

* Added missing dependency on [`packaging`](https://pypi.org/project/packaging/) in requirements.txt [#852](https://github.com/TileDB-Inc/TileDB-Py/pull/852)

# TileDB-Py 0.11.4 Release Notes

## TileDB Embedded updates:
* TileDB-Py 0.11.4 includes TileDB Embedded [TileDB 2.5.3](https://github.com/TileDB-Inc/TileDB/releases/tag/2.5.3)

## API Changes
* Add rich display for TileDB objects in Jupyter notebooks [#824](https://github.com/TileDB-Inc/TileDB-Py/pull/824)
* Support `TILEDB_STRING_ASCII` for array metadata [#828](https://github.com/TileDB-Inc/TileDB-Py/pull/828)

# TileDB-Py 0.11.3 Release Notes

## Impovements
* Support for Python 3.10 [#808](https://github.com/TileDB-Inc/TileDB-Py/pull/808)

## API Changes
* Addition of `tiledb.version()` to return version as a tuple [#801](https://github.com/TileDB-Inc/TileDB-Py/pull/801)
* `Query.get_stats` and `Ctx.get_stats` changed function signature; automatically `print_out` stats and add option to output as `json` [#809](https://github.com/TileDB-Inc/TileDB-Py/pull/809)

## Bug fixes
* `tiledb.delete_fragments` removes unused schemas [#813](https://github.com/TileDB-Inc/TileDB-Py/pull/813)

# TileDB-Py 0.11.2 Release Notes

## TileDB Embedded updates:
* TileDB-Py 0.11.2 includes TileDB Embedded [TileDB 2.5.2](https://github.com/TileDB-Inc/TileDB/releases/tag/2.5.2)

## Bug fixes
* Support dict parameter for 'config' argument to VFS constructor [#805](https://github.com/TileDB-Inc/TileDB-Py/pull/805)

# TileDB-Py 0.11.1 Release Notes

## TileDB Embedded updates:
* TileDB-Py 0.11.1 includes TileDB Embedded [TileDB 2.5.1](https://github.com/TileDB-Inc/TileDB/releases/tag/2.5.1)

## Bug fixes
* Support dict parameter for 'config' argument to VFS constructor [#805](https://github.com/TileDB-Inc/TileDB-Py/pull/805)
* Correct libtiledb version checking for Fragment Info API getters' MBRs and array schema name [#784](https://github.com/TileDB-Inc/TileDB-Py/pull/784)

# TileDB-Py 0.11.0 Release Notes

## TileDB Embedded updates:
* TileDB-Py 0.11.0 includes TileDB Embedded [TileDB 2.5.0](https://github.com/TileDB-Inc/TileDB/releases/tag/2.5.0)

## API Changes
* Addition of MBRs to `FragmentInfo` API [#760](https://github.com/TileDB-Inc/TileDB-Py/pull/760)
* Addition of `array_schema_name` to `FragmentInfo` API [#777](https://github.com/TileDB-Inc/TileDB-Py/pull/777)
* Addition of `tiledb.create_array_from_fragments` to copy fragments within a given timestamp range to a new array [#777](https://github.com/TileDB-Inc/TileDB-Py/pull/777)

# TileDB-Py 0.10.5 Release Notes

## API Changes
* Addition of `tiledb.delete_fragments` to remove fragments within a given timestamp range [#774](https://github.com/TileDB-Inc/TileDB-Py/pull/774)

# TileDB-Py 0.10.4 Release Notes

## TileDB Embedded updates:
* TileDB-Py 0.10.4 includes TileDB Embedded [TileDB 2.4.3](https://github.com/TileDB-Inc/TileDB/releases/tag/2.4.3)

## Bug fixes
* Error out when applying `QueryCondition` to dense arrays; this feature will be implemented in TileDB Embedded 2.5 [#753](https://github.com/TileDB-Inc/TileDB-Py/pull/753)
* Ensure that indexer, multi-indexer, and .df return the same results when applying `QueryCondition` [#753](https://github.com/TileDB-Inc/TileDB-Py/pull/753)
* Fix error when using .df with PyArrow 6 due to incorrect metadata field in exported schema [#764](https://github.com/TileDB-Inc/TileDB-Py/pull/764)
* Fix  [#755](https://github.com/TileDB-Inc/TileDB-Py/issues/755): `from_pandas` to correctly round-trip unnamed Index [#761](https://github.com/TileDB-Inc/TileDB-Py/pull/761)
* Fix .df indexer bug with empty result set [#744](https://github.com/TileDB-Inc/TileDB-Py/pull/744)

## API Changes
* Close the `PyFragmentInfo` object in the `FragmentInfoList` constructor to reflect changes in the `FragmentInfo` API in TileDB Embedded 2.5 [#752](https://github.com/TileDB-Inc/TileDB-Py/pull/752)
* Make `ctx` argument optional for `ArraySchemaEvolution` [#743](https://github.com/TileDB-Inc/TileDB-Py/pull/743)
* Remove `coords_filters` from `ArraySchema` for dense arrays [#762](https://github.com/TileDB-Inc/TileDB-Py/pull/762)

# TileDB-Py 0.10.3 Release Notes

## TileDB Embedded updates:
* TileDB-Py 0.10.3 includes TileDB Embedded [TileDB 2.4.2](https://github.com/TileDB-Inc/TileDB/releases/tag/2.4.2)
  - Note that 2.4.1 was skipped due to accidental tagging of the 2.4.1 git tag during CI testing

## API Changes
* Addition of `overwrite` parameter to `Array.create` [#713](https://github.com/TileDB-Inc/TileDB-Py/pull/713)
* Addition of `"ascii"` dtype for `Dim`s [#720](https://github.com/TileDB-Inc/TileDB-Py/pull/720)

## Bug fixes
* Pass `Ctx` to `ArraySchema.load` in `from_pandas` [#709](https://github.com/TileDB-Inc/TileDB-Py/pull/709)
* Give clear error message when attempting to apply `QueryCondition` on dimensions [#722](https://github.com/TileDB-Inc/TileDB-Py/pull/722)
* Do not add string range when querying empty array [#721](https://github.com/TileDB-Inc/TileDB-Py/pull/721)

## Improvements
* String dimension default fix in core [#2436](https://github.com/TileDB-Inc/TileDB/pull/2436) reverts a previous change in which the nonempty domain was passed the to multi-range indexer if unspecified [#712](https://github.com/TileDB-Inc/TileDB-Py/pull/712)

# TileDB-Py 0.10.2 Release Notes

## API Changes
* Deprecate sparse writes to dense arrays [#681](https://github.com/TileDB-Inc/TileDB-Py/pull/681)
* Addition of `Attr.isascii` [#681](https://github.com/TileDB-Inc/TileDB-Py/pull/681)
* Addition of `Ctx.get_stats` and `Query.get_stats` [#698](https://github.com/TileDB-Inc/TileDB-Py/pull/698)

## Improvements
* Added support for `timestamp` argument in `tiledb.from_numpy` [#699](https://github.com/TileDB-Inc/TileDB-Py/pull/699)

# TileDB-Py 0.10.1 Release Notes

## API Changes
* Do not require `domain=(None, None)` for string dimensions [#662](https://github.com/TileDB-Inc/TileDB-Py/pull/662)

## Improvements
* Print a warning about ContextVar bug when running under ipykernel < 6.0. [#665](https://github.com/TileDB-Inc/TileDB-Py/pull/665)
  Please see https://github.com/TileDB-Inc/TileDB-Py/issues/667 for more information.
* `tiledb.Dim` representation now displays `var=True` for dimensions with `bytes` datatype, consistent with `tiledb.Attr` [#669](https://github.com/TileDB-Inc/TileDB-Py/pull/669)

## Bug fixes
* Fix concurrent use of `Array.multi_index` and `.df` by using new instance for each invocation [#672](https://github.com/TileDB-Inc/TileDB-Py/pull/672)
* For attributes, if `var=False` but the bytestring is fixed-width or if `var=True` but the bytestring is variable length, error out [#663](https://github.com/TileDB-Inc/TileDB-Py/pull/663)

# TileDB-Py 0.10.0 Release Notes

## TileDB Embedded updates:
* TileDB-Py 0.10.0 includes TileDB Embedded [TileDB 2.4.0](https://github.com/TileDB-Inc/TileDB/releases/tag/2.4.0) with a number of
  new features and improvements, including:
    - new platform support: Apple M1
    - support for ArraySchema evolution (adding and removing attributes)
    - support for Azure SAS (shared access signature) tokens

## API Changes
* When using `Array.multi_index`, an empty result is returned if the nonempty domain is empty [#656](https://github.com/TileDB-Inc/TileDB-Py/pull/656)
* Addition of `Array.set_query` to read array using a serialized query [#651](https://github.com/TileDB-Inc/TileDB-Py/pull/651)

## Improvements
* Support numeric column names in `from_pandas` by casting to str dtype [#652](https://github.com/TileDB-Inc/TileDB-Py/pull/652)
* New `tiledb.ArraySchemaEvolution` API to add and drop attributes from an existing array [#657](https://github.com/TileDB-Inc/TileDB-Py/pull/657)

## Bug Fixes
* Correct listing of consolidated fragments to vacuum in the Fragment Info API by deprecating `FragmentInfoList.to_vacuum_uri`, `FragmentInfoList.to_vacuum_num`, `FragmentInfo.to_vacuum_uri`, and `FragmentInfo.to_vacuum_num` and replacing with `FragmentInfoList.to_vacuum` [#650](https://github.com/TileDB-Inc/TileDB-Py/pull/650)
* Correct issue where appending `None` to `FilterList` causes segfault by checking the `filter` argument [#653](https://github.com/TileDB-Inc/TileDB-Py/pull/653)

# TileDB-Py 0.9.5 Release Notes

## TileDB Embedded updates:
* TileDB-Py 0.9.5 includes TileDB Embedded [TileDB 2.3.3](https://github.com/TileDB-Inc/TileDB/releases/tag/2.3.3)

## Improvements
* Consolidate `_nonempty_domain_var` into `nonempty_domain` [#632](https://github.com/TileDB-Inc/TileDB-Py/pull/632)
* Support more valid Python syntax for `QueryCondition` statements [#636](https://github.com/TileDB-Inc/TileDB-Py/pull/636)
* Addition of `ascii` dtype to `Attr` allows `QueryCondition` to support var-length strings [#637](https://github.com/TileDB-Inc/TileDB-Py/pull/637)

# TileDB-Py 0.9.4 Release Notes

## Improvements
* Support pickling for arrays in write-mode [#626](https://github.com/TileDB-Inc/TileDB-Py/pull/626)

## Bug Fixes
* Fixed multi-range indexer to default to explicitly pass in the non-empty domain if dimensions are unspecified [#630](https://github.com/TileDB-Inc/TileDB-Py/pull/630)

# TileDB-Py 0.9.3 Release Notes

## Packaging Notes
* Due to a packaging issue released with 0.9.3 (NumPy ABI compatibility with NumPy < 1.20 for Python 3.8), this section is intentionally left blank.

# TileDB-Py 0.9.2 Release Notes

## Packaging Notes
* Fixed release builder ordering issue which led to CRLF line endings in 0.9.1 source distribution.

## API Changes
* Deprecate `Array.timestamp` and replace with `Array.timestamp_range` [#616](https://github.com/TileDB-Inc/TileDB-Py/pull/616)

## Improvements
* Set `ArraySchema.tile_order=None` for Hilbert-ordered arrays [#609](https://github.com/TileDB-Inc/TileDB-Py/pull/609)
* Use CIBW to build release wheels on Linux [#613](https://github.com/TileDB-Inc/TileDB-Py/pull/613)
* Addition of Pickling functionality for `SparseArray` [#618](https://github.com/TileDB-Inc/TileDB-Py/pull/618)

# TileDB-Py 0.9.1 Release Notes

## TileDB Embedded updates:
* TileDB-Py 0.9.1 includes TileDB Embedded [TileDB 2.3.1](https://github.com/TileDB-Inc/TileDB/releases/tag/2.3.1)

## Improvements
* Support passing a timestamp range for consolidation and vacuuming [#603](https://github.com/TileDB-Inc/TileDB-Py/pull/603)

## Bug Fixes
* FragmentInfo API's to_vacuum_uri() function corrected to iterate through `to_vacuum_num` rather than `fragment_num`[#603](https://github.com/TileDB-Inc/TileDB-Py/pull/603)
* Return "NA" For ArraySchema.tile_order if "Hilbert" [#605](https://github.com/TileDB-Inc/TileDB-Py/pull/605)

# TileDB-Py 0.9.0 Release Notes

## TileDB Embedded updates:
* TileDB-Py 0.9.0 includes TileDB Embedded [TileDB 2.3](https://github.com/TileDB-Inc/TileDB/releases/tag/2.3) with a significant
  number of new features and improvements.

## Packaging Notes
* Windows wheels are now built with TileDB Cloud REST support enabled [#541](https://github.com/TileDB-Inc/TileDB-Py/pull/541)

## Improvements
* Addition of `QueryCondition` API to filter query on attributes [#576](https://github.com/TileDB-Inc/TileDB-Py/pull/576)

## Bug Fixes
* Fixed `from_pandas` append error for sparse arrayse: no need to specify 'row_start_idx' [#593](https://github.com/TileDB-Inc/TileDB-Py/pull/593)
* Fixed 'index_dims' kwarg handling for `from_pandas` [#590](https://github.com/TileDB-Inc/TileDB-Py/pull/590)

## API Changes
* `from_dataframe` function has been removed; deprecated in TileDB-Py 0.6 and replaced by `from_pandas`.

---

# TileDB-Py 0.8.11 Release Notes

## Bug fixes
* Fixed incorrect NumPy ABI target in Linux wheels [#590](https://github.com/TileDB-Inc/TileDB-Py/pull/590)
* QueryCondition API will cast condition values to the datatype of the corresponding attribute [#589](https://github.com/TileDB-Inc/TileDB-Py/pull/589)
* QueryCondition API errors out when there are mismatched attributes to `query`'s `attr_cond` and `attrs` arguments [#589](https://github.com/TileDB-Inc/TileDB-Py/pull/589)
* QueryCondition API can now parse negative numbers [#589](https://github.com/TileDB-Inc/TileDB-Py/pull/589)


# TileDB-Py 0.8.10 Release Notes

## Improvements
* Disabled libtiledb Werror compilation argument for from-source builds via setup.py [#574](https://github.com/TileDB-Inc/TileDB-Py/pull/574)
* Relaxed NumPy version requirements for from-source builds via setup.py [#575](https://github.com/TileDB-Inc/TileDB-Py/pull/575)

## Bug fixes
* Fixed FragmentInfoList where context was not being passed to ArraySchema [#573](https://github.com/TileDB-Inc/TileDB-Py/pull/573)
  * Fixed FragmentInfoList where context was not being passed to ArraySchema [#578](https://github.com/TileDB-Inc/TileDB-Py/pull/578)
* Fixed read bug due to large estimated result size [#579](https://github.com/TileDB-Inc/TileDB-Py/pull/579)
* Fixed bug reading nullable attributes due to missing buffer resize [#581](https://github.com/TileDB-Inc/TileDB-Py/pull/581)
* Fixed Python output for `tiledb.stats_dump` [#586](https://github.com/TileDB-Inc/TileDB-Py/pull/586)

# TileDB-Py 0.8.9 Release Notes

## TileDB Embedded updates:
* TileDB-Py 0.8.9 includes TileDB Embedded [TileDB 2.2.9](https://github.com/TileDB-Inc/TileDB/releases/tag/2.2.9)

## Improvements
* Support for iterating over incomplete query results [#548](https://github.com/TileDB-Inc/TileDB-Py/pull/548)
  - This feature provides the capability to consume partial query results with a fixed maximum buffer size
    rather than the the default behavior of resizing buffers and resubmitting to completion.
    Usage example: `examples/incomplete_iteration.py`
    (along with test in: `test_libtiledb.py:test_incomplete_return`)
* Rename FragmentsInfo to FragmentInfoList [#551](https://github.com/TileDB-Inc/TileDB-Py/pull/551)
* Dataframe creation uses Zstd default compression level (-1) [#552](https://github.com/TileDB-Inc/TileDB-Py/pull/552)
* Rename Fragment Info API's `non_empty_domain` attribute to `nonempty_domain` [#553](https://github.com/TileDB-Inc/TileDB-Py/pull/553)
* Added configuration option `py.alloc_max_bytes` to control maximum initial buffer allocation [#557](https://github.com/TileDB-Inc/TileDB-Py/pull/557)

## Bug fixes
* Fixed incorrected error raised in .df[] indexer when pyarrow not installed [#554](https://github.com/TileDB-Inc/TileDB-Py/pull/554)
* Fixed `from_pandas(attr_filters=None, dim_filters=None)` (previously used internal defaults) [#564](https://github.com/TileDB-Inc/TileDB-Py/pull/554)
* Fixed `from_pandas` write bug due to incorrect classification of str/bytes columns [#562](https://github.com/TileDB-Inc/TileDB-Py/pull/562)
* Fix segfault due to mismatched validity num and data buffer sizes [#567](https://github.com/TileDB-Inc/TileDB-Py/pull/567)

# TileDB-Py 0.8.8 Release Notes

## TileDB Embedded updates:
* TileDB-Py 0.8.8 includes TileDB Embedded [TileDB 2.2.8](https://github.com/TileDB-Inc/TileDB/releases/tag/2.2.8)

# TileDB-Py 0.8.7 Release Notes

## Improvements
* ArraySchema support for `cell_order="hilbert"` [#535](https://github.com/TileDB-Inc/TileDB-Py/pull/535)

## Bug fixes
* Fixed regression in `from_pandas` with string-valued index dimensions [#526](https://github.com/TileDB-Inc/TileDB-Py/pull/526)
* Fixed GC lifetime bug in string buffer conversion  [#525](https://github.com/TileDB-Inc/TileDB-Py/pull/526)
* Fixed `FilterList`'s `repr()` method [#528](https://github.com/TileDB-Inc/TileDB-Py/pull/528)

# TileDB-Py 0.8.6 Release Notes

## TileDB Embedded updates:
* TileDB-Py 0.8.6 includes TileDB Embedded [TileDB 2.2.7](https://github.com/TileDB-Inc/TileDB/releases/tag/2.2.7)

## Improvements
* Addition of `VFS()` functions `copy_file()` and `copy_dir()` [#507](https://github.com/TileDB-Inc/TileDB-Py/pull/507)
* Add support in `from_pandas` for storing Pandas extension types as variable-length attributes [#515](https://github.com/TileDB-Inc/TileDB-Py/pull/515)
* Add support for sparse writes to dense arrays [#521](https://github.com/TileDB-Inc/TileDB-Py/pull/521)

## Bug fixes
* Multi-length attributes, regardless of fixed or var-length, do not work query properly with PyArrow enabled due to lack of Arrow List support. When using `.df[]` with PyArrow enabled, we are returning a clear message to the user to use `query(use_pyarrow=False)` [#513](https://github.com/TileDB-Inc/TileDB-Py/pull/513)

# TileDB-Py 0.8.5 Release Notes

## TileDB Embedded updates:
* TileDB-Py 0.8.5 includes TileDB Embedded [TileDB 2.2.6](https://github.com/TileDB-Inc/TileDB/releases/tag/2.2.6)

## Documentation Updates
* Added example reading/writing RGB (multi-component) array [#487](https://github.com/TileDB-Inc/TileDB-Py/pull/487)

## Improvements
* Restore `tiledb.stats_dump` default to `verbose=True` [#491](https://github.com/TileDB-Inc/TileDB-Py/pull/491)
* Remove `non_empty_domain_var()` Fragment Info PyBind11 Function and only use `get_non_empty_domain()` for both fixed and var-length domains [#505](https://github.com/TileDB-Inc/TileDB-Py/pull/505)

# TileDB-Py 0.8.4 Release Notes

## Improvements
* Addition of high-level function `array_fragments()` that returns a `FragmentsInfo` object [#488](https://github.com/TileDB-Inc/TileDB-Py/pull/488)
* Added support for `from_pandas`/`df[]` round-trip of Pandas nullable integer and bool types [#480](https://github.com/TileDB-Inc/TileDB-Py/pull/480)
* Fragment info API example usage now provided at `examples/fragment_info.py` [#479](https://github.com/TileDB-Inc/TileDB-Py/pull/479)
* Fragment info API parameters have been rearranged to match the rest of the TileDB Python API such that the `uri` is provided first and `context`, an optional parameter that defaults to `tiledb.default_ctx()`, is provided second [#479](https://github.com/TileDB-Inc/TileDB-Py/pull/479)

## Bug fixes
* Fix bug in `Attr` to ensure that all Unicode strings are automatically set to `var=True` [#495]https://github.com/TileDB-Inc/TileDB-Py/pull/495
* Fix bug in Array.multi_index slicing bug for sparse array with dimension range including 0 [#482](https://github.com/TileDB-Inc/TileDB-Py/pull/482)

# TileDB-Py 0.8.3 Release Notes

## TileDB Embedded updates:
* TileDB-Py 0.8.3 includes TileDB Embedded [TileDB 2.2.4](https://github.com/TileDB-Inc/TileDB/releases/tag/2.2.4)

## Improvements
* Added `nullable` keyword argument to `Attr` constructor [#474](https://github.com/TileDB-Inc/TileDB-Py/pull/474)

## Bug fixes
* Fix bug in Array.multi_index with slice range including 0 (incorrectly used the nonempty domain as endpoint) [#473](https://github.com/TileDB-Inc/TileDB-Py/pull/473)

# TileDB-Py 0.8.2 Release Notes

## Packaging Notes
* This is a version bump to fix numpy compatibility pinning in the wheel build system.

# TileDB-Py 0.8.1 Release Notes

## TileDB Embedded updates:
* TileDB-Py 0.8.1 includes TileDB Embedded [TileDB 2.2.3](https://github.com/TileDB-Inc/TileDB/releases/tag/2.2.3)

## Packaging Notes
* TileDB-Py 0.8 does not support Python 2.

# TileDB-Py 0.8.0 Release Notes

## TileDB Embedded updates:
* TileDB-Py 0.8.0 includes TileDB Embedded 2.2.2 featuring a number of significant
  improvements in core storage engine functionality. See release notes for
  [TileDB 2.2.1](https://github.com/TileDB-Inc/TileDB/releases/tag/2.2.1) and
  [TileDB 2.2.2](https://github.com/TileDB-Inc/TileDB/releases/tag/2.2.2).

## Packaging Notes
* TileDB-Py 0.8 does not support Python 2.

## Improvements
* Add initial `tiledb.from_parquet` functionality (beta) [[a90d5d9b1b](https://github.com/TileDB-Inc/TileDB-Py/commit/a90d5d9b1b6a39b48090592297fe98a7f33338fb)]
* Preload metadata in .df query path to reduce read latency for remote arrays [[79ab12fcf0](https://github.com/TileDB-Inc/TileDB-Py/commit/79ab12fcf0ede0cbac822392a30ee7640595e93c)]

## Bug fixes
* Update py::dtype usage for compatibility with pybind11 2.6.2 [[9d3d3d3c43](https://github.com/TileDB-Inc/TileDB-Py/commit/9d3d3d3c430fbc058d04773f03ddc63bd47f79e3)]

# TileDB-Py 0.7.7 Release Notes

## Bug fixes
* Cherry-pick commit 9d3d3d3c43 to ix runtime bug in conda packages built against pybind11 2.6.2 [9d3d3d3c430f](https://github.com/TileDB-Inc/TileDB-Py/commit/9d3d3d3c430fbc058d04773f03ddc63bd47f79e3)

# TileDB-Py 0.7.6 Release Notes

## Packaging Notes
* TileDB-Py 0.7.x will be the last version of TileDB-Py supporting Python 2.

## Bug fixes
* Fix read compatibility for empty strings written with 2.1 or 2.2 [#462](https://github.com/TileDB-Inc/TileDB-Py/pull/462)
* Fix #457: make sure to fit automatic tile extent to dim range for date type [#464](https://github.com/TileDB-Inc/TileDB-Py/pull/464)

# TileDB-Py 0.7.5 Release Notes

## Packaging Notes
* TileDB-Py 0.7.x will be the last version of TileDB-Py supporting Python 2.

## TileDB Embedded updates:
* TileDB-Py 0.7.5 includes [TileDB Embedded 2.1.6](https://github.com/TileDB-Inc/TileDB/releases/tag/2.1.6)

## Improvements
* FragmentInfo API by default returns information from all fragments and dimensions [#444](https://github.com/TileDB-Inc/TileDB-Py/pull/444)
* Add integer multi-indexing for NumPy datetime64 dimensions [#447](https://github.com/TileDB-Inc/TileDB-Py/pull/447)
* Add `from_csv/pandas` support for `timestamp` keyword argument to specify write timestamp [#450](https://github.com/TileDB-Inc/TileDB-Py/pull/450)
* Add verbosity option to `stats_dump()` [#452](https://github.com/TileDB-Inc/TileDB-Py/pull/452)
* Add `unique_dim_values()` to return unique dimension values for a given `SparseArray` [#454](https://github.com/TileDB-Inc/TileDB-Py/pull/454)
* Add support to `query()` for returning subsets of specified dimensions [#458](https://github.com/TileDB-Inc/TileDB-Py/pull/458)
* Optimize string array writes [#459](https://github.com/TileDB-Inc/TileDB-Py/pull/459)

## Bug fixes
* Fix `Dim.shape` for dense array with datetime dimension [#448](https://github.com/TileDB-Inc/TileDB-Py/pull/448)

# TileDB-Py 0.7.4 Release Notes

## Improvements
* Support selecting subset of dimensions in Array.query via new keyword argument `dims: List[String]`. The `coords=True` kwarg is still supported for compatibility, and continues to return all dimensions [#433](https://github.com/TileDB-Inc/TileDB-Py/pull/433)
* Support Dim(filters=FilterList) keyword argument to set filters on a per-Dim basis [#434](https://github.com/TileDB-Inc/TileDB-Py/pull/434)
* Support tiledb.from_csv setting attribute and dimension filters by dictionary of {name: filter} [#434](https://github.com/TileDB-Inc/TileDB-Py/pull/434)
* Add ArraySchema.check wrapping `tiledb_array_schema_check` [#435](https://github.com/TileDB-Inc/TileDB-Py/pull/435)
* Add support for attribute fill values `tiledb.Attr(fill=...)` and `Attr.fill` getter [#437](https://github.com/TileDB-Inc/TileDB-Py/pull/437)

## API Changes
* tiledb.from_csv keyword arg `attrs_filters` renamed to `attr_filters` [#434](https://github.com/TileDB-Inc/TileDB-Py/pull/434)

## Bug fixes
* Fix bug in `multi_index` slicing of dense arrays [#438](https://github.com/TileDB-Inc/TileDB-Py/pull/438)

# TileDB-Py 0.7.3 Release Notes

## Improvements
* The default result layout for indexing/querying sparse arrays is now TILEDB_UNORDERED [#428](https://github.com/TileDB-Inc/TileDB-Py/pull/428), [#431](https://github.com/TileDB-Inc/TileDB-Py/pull/431)
* Added documentation for all TileDB-Py configuration parameters [#430](https://github.com/TileDB-Inc/TileDB-Py/pull/430)
* Fixed documentation rendering for `Array.query` [#430](https://github.com/TileDB-Inc/TileDB-Py/pull/430)

## Bug fixes
* Fix sparse dimension type selection when array type is not specified to from_pandas [#429](https://github.com/TileDB-Inc/TileDB-Py/pull/429)
* Don't pass allows_duplicates=True to dense array constructor (tiledb.from_csv) [#428](https://github.com/TileDB-Inc/TileDB-Py/pull/428)

# TileDB-Py 0.7.2 Release Notes

## TileDB Embedded updates:
* TileDB-Py 0.7.2 includes [TileDB Embedded 2.1.3](https://github.com/TileDB-Inc/TileDB/releases/tag/2.1.3)
  Including a fix for issue [#409](https://github.com/TileDB-Inc/TileDB-Py/issues/409).

## Changes
* The default array type for `from_pandas` and `from_csv` is now dense, if unspecified, except when passing a dataframe with string indexes to `from_pandas` [#424](https://github.com/TileDB-Inc/TileDB-Py/pull/408)

## Improvements
* Automatically determine column to dimension mapping for `tiledb.from_csv` append mode [#408](https://github.com/TileDB-Inc/TileDB-Py/pull/408)

## Bug fixes
* Fixed `tiledb.from_csv/dataframe` error when ingesting single-row/index datasets [#422]()
* Fixed intermittent `csv_sparse_col_to_dims` failure due to duplicate result ordering [#423](https://github.com/TileDB-Inc/TileDB-Py/pull/423)

# TileDB-Py 0.7.1 Release Notes

## Improvements
* Added support for `df[]` indexing via `tiledb.Array.query` [#411](https://github.com/TileDB-Inc/TileDB-Py/pull/411)
* Modified `stats_dump` to return internal stats as string, allowing for output in Jupyter notebooks [#403](https://github.com/TileDB-Inc/TileDB-Py/pull/403)
* Added `__repr__` to `Array` and `Ctx` [#413](https://github.com/TileDB-Inc/TileDB-Py/pull/413)
* `tiledb.open` now supports `timestamp` keyword argument [#419](https://github.com/TileDB-Inc/TileDB-Py/pull/419)
* `tiledb.Domain` now supports passing a list of `Dim`s without unpacking [#419](https://github.com/TileDB-Inc/TileDB-Py/pull/419)

## Bug fixes
* Fixed PyPI wheels load error on newer macOS due to overlinkage against system libraries in build process (curl -> libintl) [#418](https://github.com/TileDB-Inc/TileDB-Py/pull/418)
* Fixed PyPI wheels load error on Windows due to building against TBB [#419](https://github.com/TileDB-Inc/TileDB-Py/pull/419)
* Fixed indexing of attribute named 'coords' [#414](https://github.com/TileDB-Inc/TileDB-Py/pull/414)
* `open_dataframe` now uses the underlying Array's `nonempty_domain` to avoid errors opening unlimited domain arrays [#409](https://github.com/TileDB-Inc/TileDB-Py/pull/409)

# TileDB-Py 0.7.0 Release Notes

## TileDB Embedded updates:
* TileDB-Py 0.7.0 includes [TileDB Embedded 2.1.2](https://github.com/TileDB-Inc/TileDB/releases/tag/2.1.2)
  featuring a number of significant improvements, with major highlights including:
  - no longer uses Intel TBB for parallelization by default. Along with many benefits to TileDB Embedded, this
    significantly reduces complications and bugs with python multiprocessing fork mode.
  - Support coalescing subarray ranges to give major performance boosts.

## Packaging Notes
* TileDB-Py 0.7 packages on PyPI support macOS 10.13+ and manylinux10-compatible Linux distributions only.
  For now, wheels could be produced supporting older systems but without Google Cloud Support; if needed,
  please contact us to discuss.

## Improvements
* Added ".df[]" indexer tiledb.Array: directly returns a Pandas dataframe from a query (uses `multi_index` indexing behavior) [#390](https://github.com/TileDB-Inc/TileDB-Py/pull/389)
* Added parallel CSV ingestion example using Python multiprocessing with `tiledb.from_csv` [#397](https://github.com/TileDB-Inc/TileDB-Py/pull/397)
* Added wrapping and support for TileDB checksumming filters: `ChecksumMD5Filter` and `ChecksumSHA256Filter` [#389](https://github.com/TileDB-Inc/TileDB-Py/pull/389)
* Removed TBB install from default setup.py, corresponding to TileDB Embedded changes [#389](https://github.com/TileDB-Inc/TileDB-Py/pull/389)
* Add support for 'capacity' kwarg to `from_csv`/`from_pandas` [#391](https://github.com/TileDB-Inc/TileDB-Py/pull/391)
* Add support for 'tile' kwarg to `from_csv`/`from_pandas` to customize Dim tile extent [#391](https://github.com/TileDB-Inc/TileDB-Py/pull/391)
* Added '--release-symbols' option for building in release optimization with debug symbols [#402](https://github.com/TileDB-Inc/TileDB-Py/pull/402)
* Changed `allows_duplicates` default to `True` for `from_csv/from_pandas` [#394](https://github.com/TileDB-Inc/TileDB-Py/pull/394)

## Bug fixes
* Fixed bug indexing anonymous attributes of sparse arrays using `A[]` (did not affect dense or multi_index) [#404](https://github.com/TileDB-Inc/TileDB-Py/pull/404)
* Fixed rendering of column name in mixed dtype exception [#382](https://github.com/TileDB-Inc/TileDB-Py/pull/382)
* Fixed forwarding of 'ctx' kwarg to from_csv/from_pandas [#383](https://github.com/TileDB-Inc/TileDB-Py/pull/383)
* Fixed type of return values for empty results when indexing a sparse array [#384](https://github.com/TileDB-Inc/TileDB-Py/pull/384)

## Misc Updates
* Added round-trip tests for all filter `repr` objects [#389](https://github.com/TileDB-Inc/TileDB-Py/pull/389)

# TileDB-Py 0.6.6 Release Notes

**Note that we will be removing wheel support for macOS 10.9-10.12 in TileDB-Py 0.7 (planned for release in August 2020).** This change is due to upstream (AWS SDK) minimum version requirements. The minimum supported version for macOS wheels on PyPI will be macOS 10.13.

**Note that we will be removing support for [manylinux1](https://github.com/pypa/manylinux/tree/manylinux1) wheels in TileDB-Py 0.7 (planned for release in August 2020).** manylinux1 is based on CentOS5, which has been unsupported for several years. We now provide wheels built with [manylinux2010](https://www.python.org/dev/peps/pep-0571/), which is based on CentOS6 / glibc 2.12.

## Improvements
* Bump release target to [TileDB 2.0.7](https://github.com/TileDB-Inc/TileDB/releases/tag/2.0.7)

# TileDB-Py 0.6.5 Release Notes

We have added manylinux2010 wheels, corresponding to CentOS6 / glibc 2.12.

We are deprecating support for manylinux1 (CentOS5 / glibc 2.0.7), which is not supported by
the Google Cloud Storage SDK. We are planning to remove manylinux1 wheel support in the
TileDB-Py 0.7 release.


## Improvements
* Enabled Google Cloud Storage support in macOS and linux (manylinux2010) wheels on PyPI ([#364](https://github.com/TileDB-Inc/TileDB-Py/pull/364))

# TileDB-Py 0.6.4 Release Notes

## API notes
* Deprecated `initialize_ctx` in favor of `default_ctx(config: tiledb.Config)` [#351](https://github.com/TileDB-Inc/TileDB-Py/pull/351)

## Improvements
* Bump release target to [TileDB 2.0.6](https://github.com/TileDB-Inc/TileDB/releases/tag/2.0.6)
* Improved error reporting for input data type mismatches [#359](https://github.com/TileDB-Inc/TileDB-Py/pull/359)
* Added `tiledb.VFS.dir_size` [#343](https://github.com/TileDB-Inc/TileDB-Py/pull/343)
* Added read and buffer conversion statistics for python to `tiledb.stats_dump` [#354](https://github.com/TileDB-Inc/TileDB-Py/pull/354)
* Implemented string deduplication to reduce conversion time for string arrays [#357](https://github.com/TileDB-Inc/TileDB-Py/pull/357)

## Bug fixes
* Fixed argument order for `Array.consolidate` with a Config override parameter [#344](https://github.com/TileDB-Inc/TileDB-Py/pull/344)

# TileDB-Py 0.6.3 Release Notes

## Improvements
* Bump release target to [TileDB 2.0.5](https://github.com/TileDB-Inc/TileDB/releases/tag/2.0.5)

## Bug fixes
* Fix unnecessary implicit ordering requirement for multi-attribute assignment. [#328](https://github.com/TileDB-Inc/TileDB-Py/pull/328)

# TileDB-Py 0.6.2 Release Notes

## Bug fixes
* Fix `nonempty_domain` with heterogeneous non-string dimensions ([#320](https://github.com/TileDB-Inc/TileDB-Py/pull/320))

## Improvements
* Add doctest for `tiledb.vacuum` ([#319](https://github.com/TileDB-Inc/TileDB-Py/pull/320))

# TileDB-Py 0.6.1 Release Notes

## Bug fixes
* Fix assignment order for `nonempty_domain` with string dimensions ([#308](https://github.com/TileDB-Inc/TileDB-Py/pull/308)) (test in [#311](https://github.com/TileDB-Inc/TileDB-Py/commit/35e5ff64ccfe7bf8f30a5900bfbe67c46cd1f97d))
* Fix bug in string attribute handling for var-length attributes ([#307](https://github.com/TileDB-Inc/TileDB-Py/issues/307))
* Fix regression reading anonymous attributes from TileDB 1.7 arrays ([#311](https://github.com/TileDB-Inc/TileDB-Py/pull/311))
* Fix incorrect `multi_index` error when string attribute results are empty ([#311](https://github.com/TileDB-Inc/TileDB-Py/pull/311))

# TileDB-Py 0.6.0 Release Notes

## Improvements
* Target TileDB version 2.0
  - Added support for heterogeneous and string-typed dimensions [#304](https://github.com/TileDB-Inc/TileDB-Py/pull/304)
  - Added support for `tiledb_array_vacuum` for cleaning up consolidated fragments
* Added Windows wheels for Python 3.7 and 3.8 on PyPI

# TileDB-Py 0.5.9 Release Notes

* Bump release target to [TileDB 1.7.7](https://github.com/TileDB-Inc/TileDB/releases/tag/1.7.7)

# TileDB-Py 0.5.8 Release Notes

* Rebuild/release due to wheel build error on linux for 0.5.7.

# TileDB-Py 0.5.7 Release Notes

* Bump release target to [TileDB 1.7.6](https://github.com/TileDB-Inc/TileDB/releases/tag/1.7.6)

# TileDB-Py 0.5.6 Release Notes

* Bump release target to [TileDB 1.7.5](https://github.com/TileDB-Inc/TileDB/releases/tag/1.7.5)

# TileDB-Py 0.5.5 Release Notes

* Bump release target to [TileDB 1.7.4](https://github.com/TileDB-Inc/TileDB/releases/tag/1.7.4)

## Improvements
- Return coordinates by default for dense `multi_index` queries [#259](
https://github.com/TileDB-Inc/TileDB-Py/pull/259)

# TileDB-Py 0.5.4 Release Notes

* Bump release target to [TileDB 1.7.3](https://github.com/TileDB-Inc/TileDB/releases/tag/1.7.3)

## Improvements
- macOS wheels are now available on PyPI [#258](https://github.com/TileDB-Inc/TileDB-Py/pull/258)
- Delay default ctx initialization, allows per-process global config options to be controlled by user [#256](https://github.com/TileDB-Inc/TileDB-Py/pull/256)

# TileDB-Py 0.5.3 Release Notes

PyPI packages: https://pypi.org/project/tiledb/0.5.3/

## Improvements
- Reduce i/o overhead of `tiledb.open` and array constructors. [#239](https://github.com/TileDB-Inc/TileDB-Py/pull/239), [#240](https://github.com/TileDB-Inc/TileDB-Py/pull/240)
- Internal support for retrying incomplete queries in all array indexing modes. [#238](https://github.com/TileDB-Inc/TileDB-Py/pull/238), [#252](https://github.com/TileDB-Inc/TileDB-Py/pull/252)
- Eliminate reference cycles to improve Ctx cleanup. [#249](https://github.com/TileDB-Inc/TileDB-Py/pull/249)
- Support for retrieving compressor level from filter. [#234](https://github.com/TileDB-Inc/TileDB-Py/pull/234)

## Bug fixes
- Fix variable-length indexing error. [#236](https://github.com/TileDB-Inc/TileDB-Py/pull/236)
- Fix race condition initializing `tiledb.cloud` mixin from thread pool. [#246](https://github.com/TileDB-Inc/TileDB-Py/pull/246)

# TileDB-Py 0.5.2 Release Notes

## Bug fixes
- Fix bug in multi_index result buffer calculation [#232](https://github.com/TileDB-Inc/TileDB-Py/pull/232)

# TileDB-Py 0.5.1 Release Notes

## Bug fixes
- [Fix current buffer size calculation](https://github.com/TileDB-Inc/TileDB-Py/commit/3af75b5911b2195ceb66a41d582d9ffa9aa227b6)
- [Fix incorrect query_free in multi-range dense path](https://github.com/TileDB-Inc/TileDB-Py/commit/dbec665da3ebd0e0b5a341d22e47b25ede05cd7d)

## Other
- [Support '--tiledb=source' option for setup.py to ensure build from source](https://github.com/TileDB-Inc/TileDB-Py/commit/67e7c5c490caf97c5351352cb720116a1c5e1a0d)

# TileDB-Py 0.5.0 Release Notes

## New features
- add support for multi-range queries [#219](https://github.com/TileDB-Inc/TileDB-Py/pull/219)
- add support for TileDB array metadata [#213](https://github.com/TileDB-Inc/TileDB-Py/pull/213)
- add support for TILEDB_DATETIME_* attributes, domains, and slicing [#211](https://github.com/TileDB-Inc/TileDB-Py/pull/211)
- add support for retrieving list of fragments written by the most recent write to an array [#207](https://github.com/TileDB-Inc/TileDB-Py/pull/207)

## Bug fixes
- fix read error with multi-attribute sparse arrays [#214](https://github.com/TileDB-Inc/TileDB-Py/pull/214)

# TileDB-Py 0.4.4 Release Notes

* Bump release target to [TileDB 1.6.3](https://github.com/TileDB-Inc/TileDB/releases/tag/1.6.3)

## New features
- add `dim_type` keyword argument to `from_numpy` in order to override inferred Dimension dtype [#194](https://github.com/TileDB-Inc/TileDB-Py/pull/194)
- add `Array.domain_index`: slice over any range within the domain bounds, including negative slices [#202](https://github.com/TileDB-Inc/TileDB-Py/pull/202)

# TileDB-Py 0.4.3 Release Notes

* Bump release target to [TileDB 1.6.0](https://github.com/TileDB-Inc/TileDB/releases/tag/1.6.0)


## New features
- allow `tiledb.open` and `Array.create` to take an optional Ctx to override schema [#162](https://github.com/TileDB-Inc/TileDB-Py/pull/162)
- add `tiledb.array_exists` [#167](https://github.com/TileDB-Inc/TileDB-Py/pull/167)

## Bug fixes
- wrap query_submits into try / finally blocks correctly propagate KeyboardInterrupt errors while cleaning up resources [#155](https://github.com/TileDB-Inc/TileDB-Py/pull/155)
- fixed OOB access in exception handling path [#159](https://github.com/TileDB-Inc/TileDB-Py/pull/159)
- raise an error when trying to consolidate an open readonly array [#172](https://github.com/TileDB-Inc/TileDB-Py/pull/172)

# TileDB-Py 0.4.2 Release Notes

TileDB-Py 0.4.2 contains several improvements as well as bug-fixes associated with the TileDB 1.5.1 release.

## New features

- support for NumPy complex types ([#142](https://github.com/TileDB-Inc/TileDB-Py/pull/142))

## Bug fixes
- fixed query buffer memory leak ([#151](https://github.com/TileDB-Inc/TileDB-Py/pull/151))
- fixed segfault during consolidation ([TileDB #1213](https://github.com/TileDB-Inc/TileDB/pull/1213))
   - *note: to receive this fix, conda and source builds should be updated to TileDB 1.5.1. TileDB-Py 0.4.2 binaries on PyPI bundle the updated TileDB 1.5.1 library.*
- fixed indexing with array dtype different from the platform default ([#146](https://github.com/TileDB-Inc/TileDB-Py/pull/146))
- fixed `VFS.is_bucket` when VFS is initialized with a Ctx object ([#148](https://github.com/TileDB-Inc/TileDB-Py/pull/148))
- fixed `schema_like` to correctly forward a Ctx keyword arg ([#148](https://github.com/TileDB-Inc/TileDB-Py/pull/148))

# TileDB-Py 0.4.1 Release Notes

## New Features:

* several high-level API additions (tiledb.open, .save, .empty_like, .schema_like), and serialization improvements including pickling support for DenseArray objects (#129)
* manylinux1 wheels for Python 2.7, 3.5, 3.6, and 3.7 are available on PyPI: https://pypi.org/project/tiledb

# TileDB-Py 0.4.0 Release Notes

This release builds TileDB-Py against TileDB 1.5

## New Features:

* support for variable-length arrays (#120)

## Breaking changes:

* the Ctx argument is now a keyword argument, simplifying API use in the common case (#122)

  for example: `tiledb.DenseArray(ctx, uri, ...)` becomes: tiledb.DenseArray(uri, ...)
  or optionally `tiledb.DenseArray(uri, ..., ctx=ctx)`<|MERGE_RESOLUTION|>--- conflicted
+++ resolved
@@ -5,11 +5,8 @@
 
 ## Bug Fixes
 * Correct `Group.__repr__` to call correct `_dump` function [#1040](https://github.com/TileDB-Inc/TileDB-Py/pull/1040)
-<<<<<<< HEAD
+* Check type of `ctx` in `from_pandas` and `from_csv` [#1042](https://github.com/TileDB-Inc/TileDB-Py/pull/1042) 
 * Only allow use of `.df` indexer for `.query(return_arrow=True)`; error out with meaningful error message otherwise [#1045](https://github.com/TileDB-Inc/TileDB-Py/pull/1045) 
-=======
-* Check type of  `ctx` in `from_pandas` and `from_csv` [#1042](https://github.com/TileDB-Inc/TileDB-Py/pull/1042) 
->>>>>>> 2547bb41
 
 # TileDB-Py 0.14.1 Release Notes
 

--- conflicted
+++ resolved
@@ -1,23 +1,24 @@
+# TileDB-Py 0.11.3 Release Notes
+
+## API Changes
+* `tiledb.VFS.open` returns `FileIO` object; no longer returns `FileHandle` [#802](https://github.com/TileDB-Inc/TileDB-Py/pull/802)
+
 # TileDB-Py 0.11.2 Release Notes
-<<<<<<< HEAD
-
-## API Changes
-* `tiledb.VFS.open` returns `FileIO` object; no longer returns `FileHandle` [#802](https://github.com/TileDB-Inc/TileDB-Py/pull/802)
+
+## TileDB Embedded updates:
+* TileDB-Py 0.11.2 includes TileDB Embedded [TileDB 2.5.2](https://github.com/TileDB-Inc/TileDB/releases/tag/2.5.2)
 
 # TileDB-Py 0.11.1 Release Notes
-=======
-## TileDB Embedded updates:
-* TileDB-Py 0.11.2 includes TileDB Embedded [TileDB 2.5.2](https://github.com/TileDB-Inc/TileDB/releases/tag/2.5.2)
->>>>>>> 9a66f215
-
-# TileDB-Py 0.11.1 Release Notes
+
+## TileDB Embedded updates:
+* TileDB-Py 0.11.1 includes TileDB Embedded [TileDB 2.5.1](https://github.com/TileDB-Inc/TileDB/releases/tag/2.5.1)
+
 ## Bug fixes
 * Support dict parameter for 'config' argument to VFS constructor [#805](https://github.com/TileDB-Inc/TileDB-Py/pull/805)
-## TileDB Embedded updates:
-* TileDB-Py 0.11.1 includes TileDB Embedded [TileDB 2.5.1](https://github.com/TileDB-Inc/TileDB/releases/tag/2.5.1)
 
 ## Bug Fixes
 * Correct libtiledb version checking for Fragment Info API getters' MBRs and array schema name [#784](https://github.com/TileDB-Inc/TileDB-Py/pull/784)
+
 # TileDB-Py 0.11.0 Release Notes
 
 ## TileDB Embedded updates:

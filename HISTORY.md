--- conflicted
+++ resolved
@@ -1,11 +1,8 @@
 # In Progress
 
 ## API Changes
-<<<<<<< HEAD
 * Support Boolean types for query conditions [#1432](https://github.com/TileDB-Inc/TileDB-Py/pull/1432)
-=======
 * Support for partial consolidation using a list of fragment URIs [#1431](https://github.com/TileDB-Inc/TileDB-Py/pull/1431)
->>>>>>> 1f34d496
 
 ## Bug Fixes
 * Fix issue where queries in delete mode error out on arrays with string dimensions [#1473](https://github.com/TileDB-Inc/TileDB-Py/pull/1473)

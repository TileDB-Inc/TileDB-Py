# In Progress

## API Changes
* Use `bool` instead of `uint8` for Boolean dtype in `dataframe_.py` [#1154](https://github.com/TileDB-Inc/TileDB-Py/pull/1154)
* Support QueryCondition OR operator [#1146](https://github.com/TileDB-Inc/TileDB-Py/pull/1146)

## Bug Fixes
<<<<<<< HEAD
* Correct Boolean values when `use_arrow=True` []()
=======
* Fix error where passing a `Context` to `Group` would segfault intermittenly [#1165](https://github.com/TileDB-Inc/TileDB-Py/pull/1165)
>>>>>>> 777f6a70

# TileDB-Py 0.15.3 Release Notes

## TileDB Embedded updates:
* TileDB-Py 0.15.3 includes TileDB Embedded [TileDB 2.9.3](https://github.com/TileDB-Inc/TileDB/releases/tag/2.9.3)

# TileDB-Py 0.15.2 Release Notes

## TileDB Embedded updates:
* TileDB-Py 0.15.2 includes TileDB Embedded [TileDB 2.9.2](https://github.com/TileDB-Inc/TileDB/releases/tag/2.9.2)

## Improvements
* Refactor `MultiRangeIndexer` & `DataFrameIndexer`: addition of ABC `_BaseIndexer` with virtual method `_run_query` and generator `_BaseIndexer.__iter__`; remove `_iter_state`; and fix bugs related to incomplete queries [#1134](https://github.com/TileDB-Inc/TileDB-Py/pull/1134)

## Bug Fixes
* Fix race condition in `{Dense,Sparse}Array.__new__` [#1096](https://github.com/TileDB-Inc/TileDB-Py/pull/1096)
* Correcting `stats_dump` issues: Python stats now also in JSON form if `json=True`, resolve name mangling of `json` argument and `json` module, and pulling "timer" and "counter" stats from `stats_json_core` for `libtiledb`>=2.3  [#1140](https://github.com/TileDB-Inc/TileDB-Py/pull/1140)

## API Changes
* Addition of `tiledb.DictionaryFilter` [#1074](https://github.com/TileDB-Inc/TileDB-Py/pull/1074)
* Add support for `Datatype::TILEDB_BOOL` [#1110](https://github.com/TileDB-Inc/TileDB-Py/pull/1110)
* Addition of `Group.__contains__` to check if member with given name is in Group [#1125](https://github.com/TileDB-Inc/TileDB-Py/pull/1125)
* Support with-statement for `Group`s [#1124](https://github.com/TileDB-Inc/TileDB-Py/pull/1124)
* Addition of `keys`, `values`, and `items` to `Group.meta` [#1123](https://github.com/TileDB-Inc/TileDB-Py/pull/1123)
* `Group.member` also returns name if given [#1141](https://github.com/TileDB-Inc/TileDB-Py/pull/1141)

# TileDB-Py 0.15.1 Release Notes

## TileDB Embedded updates:
* TileDB-Py 0.15.1 includes TileDB Embedded [TileDB 2.9.1](https://github.com/TileDB-Inc/TileDB/releases/tag/2.9.1)

# TileDB-Py 0.15.0 Release Notes

## TileDB Embedded updates:
* TileDB-Py 0.15.0 includes TileDB Embedded [TileDB 2.9.0](https://github.com/TileDB-Inc/TileDB/releases/tag/2.9.0)

## Misc Updates
* Wheels will no longer be supported for macOS 10.14 Mojave; the minimum supported macOS version is now 10.15 Catalina [#1080](https://github.com/TileDB-Inc/TileDB-Py/pull/1080)

# TileDB-Py 0.14.5 Release Notes

## TileDB Embedded updates:
* TileDB-Py 0.14.5 includes TileDB Embedded [TileDB 2.8.3](https://github.com/TileDB-Inc/TileDB/releases/tag/2.8.3)

# TileDB-Py 0.14.4 Release Notes

## Misc Updates
* Update `MACOSX_DEPLOYMENT_TARGET` from 10.14 to 10.15 [#1080](https://github.com/TileDB-Inc/TileDB-Py/pull/1080)

## Bug Fixes
* Correct handling of Arrow cell count with all empty result [#1082](https://github.com/TileDB-Inc/TileDB-Py/pull/1082)

# TileDB-Py 0.14.3 Release Notes

## Improvements
* Refactor display of TileDB objects in Jupyter notebooks to be more readable [#1049](https://github.com/TileDB-Inc/TileDB-Py/pull/1049)
* Improve documentation for `Filter`, `FilterList`, `VFS`, `FileIO`, `Group`, and  `QueryCondition` [#1043](https://github.com/TileDB-Inc/TileDB-Py/pull/1043), [#1058](https://github.com/TileDB-Inc/TileDB-Py/pull/1058)

## Bug Fixes
* `Dim.shape` correctly errors out if type is not integer or datetime [#1055](https://github.com/TileDB-Inc/TileDB-Py/pull/1055)
* Correctly check dtypes in `from_pandas` for supported versions of NumPy <1.20 [#1054](https://github.com/TileDB-Inc/TileDB-Py/pull/1054)
* Fix Arrow Table lifetime issues when using`.query(return_arrow=True)` [#1056](https://github.com/TileDB-Inc/TileDB-Py/pull/1056)

# TileDB-Py 0.14.2 Release Notes

## TileDB Embedded updates:
* TileDB-Py 0.14.2 includes TileDB Embedded [TileDB 2.8.2](https://github.com/TileDB-Inc/TileDB/releases/tag/2.8.2)

## Improvements
* Add `Group` and `Object` to docs [#1040](https://github.com/TileDB-Inc/TileDB-Py/pull/1040)

## Bug Fixes
* Correct `Group.__repr__` to call correct `_dump` function [#1040](https://github.com/TileDB-Inc/TileDB-Py/pull/1040)
* Check type of `ctx` in `from_pandas` and `from_csv` [#1042](https://github.com/TileDB-Inc/TileDB-Py/pull/1042) 
* Only allow use of `.df` indexer for `.query(return_arrow=True)`; error out with meaningful error message otherwise [#1045](https://github.com/TileDB-Inc/TileDB-Py/pull/1045) 

# TileDB-Py 0.14.1 Release Notes

## TileDB Embedded updates:
* TileDB-Py 0.14.1 includes TileDB Embedded [TileDB 2.8.1](https://github.com/TileDB-Inc/TileDB/releases/tag/2.8.1)

# TileDB-Py 0.14.0 Release Notes

## TileDB Embedded updates:
* TileDB-Py 0.14.0 includes TileDB Embedded [TileDB 2.8.0](https://github.com/TileDB-Inc/TileDB/releases/tag/2.8.0)

## API Changes
* Addition of `Group` and `Object` classes to support improved groups [#1022](https://github.com/TileDB-Inc/TileDB-Py/pull/1022)

# TileDB-Py 0.13.3 Release Notes

## TileDB Embedded updates:
* The Python 3.10 / manylinux2014 wheels for TileDB-Py 0.13.3 include TileDB Embedded [TileDB 2.7.2](https://github.com/TileDB-Inc/TileDB/releases/tag/2.7.2) built with GCS support

## Improvements
* Move `VFS`, `FileIO`, and `FileHandle` classes from Cython to Pybind11 [#934](https://github.com/TileDB-Inc/TileDB-Py/pull/934)

# TileDB-Py 0.13.2 Release Notes

## TileDB Embedded updates:
* TileDB-Py 0.13.2 includes TileDB Embedded [TileDB 2.7.2](https://github.com/TileDB-Inc/TileDB/releases/tag/2.7.2)

## Improvements
* Move `FilterList` and `Filter` classes from Cython to Pybind11 [#921](https://github.com/TileDB-Inc/TileDB-Py/pull/921)

## Bug Fixes
* Fix default validity for write to nullable attribute [#994](https://github.com/TileDB-Inc/TileDB-Py/pull/994)
* Reduce query time for dense var-length arrays by including extra offset element in initial buffer allocation [#1005](https://github.com/TileDB-Inc/TileDB-Py/pull/1005)
* Fix round-trippable repr for dimension tile [#998](https://github.com/TileDB-Inc/TileDB-Py/pull/998)

## API Changes
* Addition of `ArraySchema.version` to get version of array schema [#949](https://github.com/TileDB-Inc/TileDB-Py/pull/949)
* Deprecate `coords_filters` from `ArraySchema` [#993](https://github.com/TileDB-Inc/TileDB-Py/pull/993)
* Allow setting `ascii` in `column_type` for `from_pandas`/`from_csv` [#999](https://github.com/TileDB-Inc/TileDB-Py/pull/999)

# TileDB-Py 0.13.1 Release Notes

## TileDB Embedded updates:
* TileDB-Py 0.13.1 includes TileDB Embedded [TileDB 2.7.1](https://github.com/TileDB-Inc/TileDB/releases/tag/2.7.1)

# TileDB-Py 0.13.0 Release Notes

## TileDB Embedded updates:
* TileDB-Py 0.13.0 includes TileDB Embedded [TileDB 2.7.0](https://github.com/TileDB-Inc/TileDB/releases/tag/2.7.0)

## API Changes
* Deprecate partial vacuuming [#930](https://github.com/TileDB-Inc/TileDB-Py/pull/930)
* Default `from_csv` to use `filter=ZstdFilter()` if not specified for `Attr` or `Dim` [#937](https://github.com/TileDB-Inc/TileDB-Py/pull/937)

# TileDB-Py 0.12.4 Release Notes

## TileDB Embedded updates:
* TileDB-Py 0.12.4 includes TileDB Embedded [TileDB 2.6.4](https://github.com/TileDB-Inc/TileDB/releases/tag/2.6.4)

# TileDB-Py 0.12.3 Release Notes

## TileDB Embedded updates:
* TileDB-Py 0.12.3 includes TileDB Embedded [TileDB 2.6.3](https://github.com/TileDB-Inc/TileDB/releases/tag/2.6.3)

## Bug Fixes
* Properly initalize query in order to retrieve estimate results [#920](https://github.com/TileDB-Inc/TileDB-Py/pull/920)
* Enable building with serialization disabled [#924](https://github.com/TileDB-Inc/TileDB-Py/pull/924)
* Do not print out `FragmentInfo_frags` for `repr` [#925](https://github.com/TileDB-Inc/TileDB-Py/pull/925)
* Error out with `IndexError` when attempting to use a step in the regular indexer [#911](https://github.com/TileDB-Inc/TileDB-Py/pull/911)

# TileDB-Py 0.12.2 Release Notes

## TileDB Embedded updates:
* TileDB-Py 0.12.2 includes TileDB Embedded [TileDB 2.6.2](https://github.com/TileDB-Inc/TileDB/releases/tag/2.6.2)

## API Changes
* Addition of `ArraySchema.validity_filters` [#898](https://github.com/TileDB-Inc/TileDB-Py/pull/898)

# TileDB-Py 0.12.1 Release Notes

## TileDB Embedded updates:
* TileDB-Py 0.12.1 includes TileDB Embedded [TileDB 2.6.1](https://github.com/TileDB-Inc/TileDB/releases/tag/2.6.1)
## Bug fixes
* Cast 'dim`'s dtype in `Domain` to `str` prior to applying `html.escape` [#883](https://github.com/TileDB-Inc/TileDB-Py/pull/883)
* Support attributes with spaces in `QueryCondition` by casting with attr(); values may be casted with val() [#886](https://github.com/TileDB-Inc/TileDB-Py/pull/886)

# TileDB-Py 0.12.0 Release Notes

## TileDB Embedded updates:
* TileDB-Py 0.12.0 includes TileDB Embedded [TileDB 2.6.0](https://github.com/TileDB-Inc/TileDB/releases/tag/2.6.0)

## API Changes
* Allow writing to dimension-only array (zero attributes) by using assignment to `None`, for example: `A[coords] = None` (given `A: tiledb.Array`) [#854](https://github.com/TileDB-Inc/TileDB-Py/pull/854)
* Remove repeating header names for `attr` when displaying `ArraySchema` in Jupyter Notebooks [#856](https://github.com/TileDB-Inc/TileDB-Py/pull/856)
* `tiledb.VFS.open` returns `FileIO` object; no longer returns `FileHandle` [#802](https://github.com/TileDB-Inc/TileDB-Py/pull/802)
* Addition of `tiledb.copy_fragments_to_existing_array` [#864](https://github.com/TileDB-Inc/TileDB-Py/pull/864)

## Bug fixes
* HTML escape strings for `Dim` and `Attr`'s `name` and `dtype` [#856](https://github.com/TileDB-Inc/TileDB-Py/pull/856)
* Fix attribute view for multi-indexer [#866](https://github.com/TileDB-Inc/TileDB-Py/pull/866)

## Improvements
* Metadata-related API calls are now 'nogil' [#867](https://github.com/TileDB-Inc/TileDB-Py/pull/867)

# TileDB-Py 0.11.5 Release Notes

* Added missing dependency on [`packaging`](https://pypi.org/project/packaging/) in requirements.txt [#852](https://github.com/TileDB-Inc/TileDB-Py/pull/852)

# TileDB-Py 0.11.4 Release Notes

## TileDB Embedded updates:
* TileDB-Py 0.11.4 includes TileDB Embedded [TileDB 2.5.3](https://github.com/TileDB-Inc/TileDB/releases/tag/2.5.3)

## API Changes
* Add rich display for TileDB objects in Jupyter notebooks [#824](https://github.com/TileDB-Inc/TileDB-Py/pull/824)
* Support `TILEDB_STRING_ASCII` for array metadata [#828](https://github.com/TileDB-Inc/TileDB-Py/pull/828)

# TileDB-Py 0.11.3 Release Notes

## Impovements
* Support for Python 3.10 [#808](https://github.com/TileDB-Inc/TileDB-Py/pull/808)

## API Changes
* Addition of `tiledb.version()` to return version as a tuple [#801](https://github.com/TileDB-Inc/TileDB-Py/pull/801)
* `Query.get_stats` and `Ctx.get_stats` changed function signature; automatically `print_out` stats and add option to output as `json` [#809](https://github.com/TileDB-Inc/TileDB-Py/pull/809)

## Bug fixes
* `tiledb.delete_fragments` removes unused schemas [#813](https://github.com/TileDB-Inc/TileDB-Py/pull/813)

# TileDB-Py 0.11.2 Release Notes

## TileDB Embedded updates:
* TileDB-Py 0.11.2 includes TileDB Embedded [TileDB 2.5.2](https://github.com/TileDB-Inc/TileDB/releases/tag/2.5.2)

## Bug fixes
* Support dict parameter for 'config' argument to VFS constructor [#805](https://github.com/TileDB-Inc/TileDB-Py/pull/805)

# TileDB-Py 0.11.1 Release Notes

## TileDB Embedded updates:
* TileDB-Py 0.11.1 includes TileDB Embedded [TileDB 2.5.1](https://github.com/TileDB-Inc/TileDB/releases/tag/2.5.1)

## Bug fixes
* Support dict parameter for 'config' argument to VFS constructor [#805](https://github.com/TileDB-Inc/TileDB-Py/pull/805)
* Correct libtiledb version checking for Fragment Info API getters' MBRs and array schema name [#784](https://github.com/TileDB-Inc/TileDB-Py/pull/784)

# TileDB-Py 0.11.0 Release Notes

## TileDB Embedded updates:
* TileDB-Py 0.11.0 includes TileDB Embedded [TileDB 2.5.0](https://github.com/TileDB-Inc/TileDB/releases/tag/2.5.0)

## API Changes
* Addition of MBRs to `FragmentInfo` API [#760](https://github.com/TileDB-Inc/TileDB-Py/pull/760)
* Addition of `array_schema_name` to `FragmentInfo` API [#777](https://github.com/TileDB-Inc/TileDB-Py/pull/777)
* Addition of `tiledb.create_array_from_fragments` to copy fragments within a given timestamp range to a new array [#777](https://github.com/TileDB-Inc/TileDB-Py/pull/777)

# TileDB-Py 0.10.5 Release Notes

## API Changes
* Addition of `tiledb.delete_fragments` to remove fragments within a given timestamp range [#774](https://github.com/TileDB-Inc/TileDB-Py/pull/774)

# TileDB-Py 0.10.4 Release Notes

## TileDB Embedded updates:
* TileDB-Py 0.10.4 includes TileDB Embedded [TileDB 2.4.3](https://github.com/TileDB-Inc/TileDB/releases/tag/2.4.3)

## Bug fixes
* Error out when applying `QueryCondition` to dense arrays; this feature will be implemented in TileDB Embedded 2.5 [#753](https://github.com/TileDB-Inc/TileDB-Py/pull/753)
* Ensure that indexer, multi-indexer, and .df return the same results when applying `QueryCondition` [#753](https://github.com/TileDB-Inc/TileDB-Py/pull/753)
* Fix error when using .df with PyArrow 6 due to incorrect metadata field in exported schema [#764](https://github.com/TileDB-Inc/TileDB-Py/pull/764)
* Fix  [#755](https://github.com/TileDB-Inc/TileDB-Py/issues/755): `from_pandas` to correctly round-trip unnamed Index [#761](https://github.com/TileDB-Inc/TileDB-Py/pull/761)
* Fix .df indexer bug with empty result set [#744](https://github.com/TileDB-Inc/TileDB-Py/pull/744)

## API Changes
* Close the `PyFragmentInfo` object in the `FragmentInfoList` constructor to reflect changes in the `FragmentInfo` API in TileDB Embedded 2.5 [#752](https://github.com/TileDB-Inc/TileDB-Py/pull/752)
* Make `ctx` argument optional for `ArraySchemaEvolution` [#743](https://github.com/TileDB-Inc/TileDB-Py/pull/743)
* Remove `coords_filters` from `ArraySchema` for dense arrays [#762](https://github.com/TileDB-Inc/TileDB-Py/pull/762)

# TileDB-Py 0.10.3 Release Notes

## TileDB Embedded updates:
* TileDB-Py 0.10.3 includes TileDB Embedded [TileDB 2.4.2](https://github.com/TileDB-Inc/TileDB/releases/tag/2.4.2)
  - Note that 2.4.1 was skipped due to accidental tagging of the 2.4.1 git tag during CI testing

## API Changes
* Addition of `overwrite` parameter to `Array.create` [#713](https://github.com/TileDB-Inc/TileDB-Py/pull/713)
* Addition of `"ascii"` dtype for `Dim`s [#720](https://github.com/TileDB-Inc/TileDB-Py/pull/720)

## Bug fixes
* Pass `Ctx` to `ArraySchema.load` in `from_pandas` [#709](https://github.com/TileDB-Inc/TileDB-Py/pull/709)
* Give clear error message when attempting to apply `QueryCondition` on dimensions [#722](https://github.com/TileDB-Inc/TileDB-Py/pull/722)
* Do not add string range when querying empty array [#721](https://github.com/TileDB-Inc/TileDB-Py/pull/721)

## Improvements
* String dimension default fix in core [#2436](https://github.com/TileDB-Inc/TileDB/pull/2436) reverts a previous change in which the nonempty domain was passed the to multi-range indexer if unspecified [#712](https://github.com/TileDB-Inc/TileDB-Py/pull/712)

# TileDB-Py 0.10.2 Release Notes

## API Changes
* Deprecate sparse writes to dense arrays [#681](https://github.com/TileDB-Inc/TileDB-Py/pull/681)
* Addition of `Attr.isascii` [#681](https://github.com/TileDB-Inc/TileDB-Py/pull/681)
* Addition of `Ctx.get_stats` and `Query.get_stats` [#698](https://github.com/TileDB-Inc/TileDB-Py/pull/698)

## Improvements
* Added support for `timestamp` argument in `tiledb.from_numpy` [#699](https://github.com/TileDB-Inc/TileDB-Py/pull/699)

# TileDB-Py 0.10.1 Release Notes

## API Changes
* Do not require `domain=(None, None)` for string dimensions [#662](https://github.com/TileDB-Inc/TileDB-Py/pull/662)

## Improvements
* Print a warning about ContextVar bug when running under ipykernel < 6.0. [#665](https://github.com/TileDB-Inc/TileDB-Py/pull/665)
  Please see https://github.com/TileDB-Inc/TileDB-Py/issues/667 for more information.
* `tiledb.Dim` representation now displays `var=True` for dimensions with `bytes` datatype, consistent with `tiledb.Attr` [#669](https://github.com/TileDB-Inc/TileDB-Py/pull/669)

## Bug fixes
* Fix concurrent use of `Array.multi_index` and `.df` by using new instance for each invocation [#672](https://github.com/TileDB-Inc/TileDB-Py/pull/672)
* For attributes, if `var=False` but the bytestring is fixed-width or if `var=True` but the bytestring is variable length, error out [#663](https://github.com/TileDB-Inc/TileDB-Py/pull/663)

# TileDB-Py 0.10.0 Release Notes

## TileDB Embedded updates:
* TileDB-Py 0.10.0 includes TileDB Embedded [TileDB 2.4.0](https://github.com/TileDB-Inc/TileDB/releases/tag/2.4.0) with a number of
  new features and improvements, including:
    - new platform support: Apple M1
    - support for ArraySchema evolution (adding and removing attributes)
    - support for Azure SAS (shared access signature) tokens

## API Changes
* When using `Array.multi_index`, an empty result is returned if the nonempty domain is empty [#656](https://github.com/TileDB-Inc/TileDB-Py/pull/656)
* Addition of `Array.set_query` to read array using a serialized query [#651](https://github.com/TileDB-Inc/TileDB-Py/pull/651)

## Improvements
* Support numeric column names in `from_pandas` by casting to str dtype [#652](https://github.com/TileDB-Inc/TileDB-Py/pull/652)
* New `tiledb.ArraySchemaEvolution` API to add and drop attributes from an existing array [#657](https://github.com/TileDB-Inc/TileDB-Py/pull/657)

## Bug Fixes
* Correct listing of consolidated fragments to vacuum in the Fragment Info API by deprecating `FragmentInfoList.to_vacuum_uri`, `FragmentInfoList.to_vacuum_num`, `FragmentInfo.to_vacuum_uri`, and `FragmentInfo.to_vacuum_num` and replacing with `FragmentInfoList.to_vacuum` [#650](https://github.com/TileDB-Inc/TileDB-Py/pull/650)
* Correct issue where appending `None` to `FilterList` causes segfault by checking the `filter` argument [#653](https://github.com/TileDB-Inc/TileDB-Py/pull/653)

# TileDB-Py 0.9.5 Release Notes

## TileDB Embedded updates:
* TileDB-Py 0.9.5 includes TileDB Embedded [TileDB 2.3.3](https://github.com/TileDB-Inc/TileDB/releases/tag/2.3.3)

## Improvements
* Consolidate `_nonempty_domain_var` into `nonempty_domain` [#632](https://github.com/TileDB-Inc/TileDB-Py/pull/632)
* Support more valid Python syntax for `QueryCondition` statements [#636](https://github.com/TileDB-Inc/TileDB-Py/pull/636)
* Addition of `ascii` dtype to `Attr` allows `QueryCondition` to support var-length strings [#637](https://github.com/TileDB-Inc/TileDB-Py/pull/637)

# TileDB-Py 0.9.4 Release Notes

## Improvements
* Support pickling for arrays in write-mode [#626](https://github.com/TileDB-Inc/TileDB-Py/pull/626)

## Bug Fixes
* Fixed multi-range indexer to default to explicitly pass in the non-empty domain if dimensions are unspecified [#630](https://github.com/TileDB-Inc/TileDB-Py/pull/630)

# TileDB-Py 0.9.3 Release Notes

## Packaging Notes
* Due to a packaging issue released with 0.9.3 (NumPy ABI compatibility with NumPy < 1.20 for Python 3.8), this section is intentionally left blank.

# TileDB-Py 0.9.2 Release Notes

## Packaging Notes
* Fixed release builder ordering issue which led to CRLF line endings in 0.9.1 source distribution.

## API Changes
* Deprecate `Array.timestamp` and replace with `Array.timestamp_range` [#616](https://github.com/TileDB-Inc/TileDB-Py/pull/616)

## Improvements
* Set `ArraySchema.tile_order=None` for Hilbert-ordered arrays [#609](https://github.com/TileDB-Inc/TileDB-Py/pull/609)
* Use CIBW to build release wheels on Linux [#613](https://github.com/TileDB-Inc/TileDB-Py/pull/613)
* Addition of Pickling functionality for `SparseArray` [#618](https://github.com/TileDB-Inc/TileDB-Py/pull/618)

# TileDB-Py 0.9.1 Release Notes

## TileDB Embedded updates:
* TileDB-Py 0.9.1 includes TileDB Embedded [TileDB 2.3.1](https://github.com/TileDB-Inc/TileDB/releases/tag/2.3.1)

## Improvements
* Support passing a timestamp range for consolidation and vacuuming [#603](https://github.com/TileDB-Inc/TileDB-Py/pull/603)

## Bug Fixes
* FragmentInfo API's to_vacuum_uri() function corrected to iterate through `to_vacuum_num` rather than `fragment_num`[#603](https://github.com/TileDB-Inc/TileDB-Py/pull/603)
* Return "NA" For ArraySchema.tile_order if "Hilbert" [#605](https://github.com/TileDB-Inc/TileDB-Py/pull/605)

# TileDB-Py 0.9.0 Release Notes

## TileDB Embedded updates:
* TileDB-Py 0.9.0 includes TileDB Embedded [TileDB 2.3](https://github.com/TileDB-Inc/TileDB/releases/tag/2.3) with a significant
  number of new features and improvements.

## Packaging Notes
* Windows wheels are now built with TileDB Cloud REST support enabled [#541](https://github.com/TileDB-Inc/TileDB-Py/pull/541)

## Improvements
* Addition of `QueryCondition` API to filter query on attributes [#576](https://github.com/TileDB-Inc/TileDB-Py/pull/576)

## Bug Fixes
* Fixed `from_pandas` append error for sparse arrayse: no need to specify 'row_start_idx' [#593](https://github.com/TileDB-Inc/TileDB-Py/pull/593)
* Fixed 'index_dims' kwarg handling for `from_pandas` [#590](https://github.com/TileDB-Inc/TileDB-Py/pull/590)

## API Changes
* `from_dataframe` function has been removed; deprecated in TileDB-Py 0.6 and replaced by `from_pandas`.

---

# TileDB-Py 0.8.11 Release Notes

## Bug fixes
* Fixed incorrect NumPy ABI target in Linux wheels [#590](https://github.com/TileDB-Inc/TileDB-Py/pull/590)
* QueryCondition API will cast condition values to the datatype of the corresponding attribute [#589](https://github.com/TileDB-Inc/TileDB-Py/pull/589)
* QueryCondition API errors out when there are mismatched attributes to `query`'s `attr_cond` and `attrs` arguments [#589](https://github.com/TileDB-Inc/TileDB-Py/pull/589)
* QueryCondition API can now parse negative numbers [#589](https://github.com/TileDB-Inc/TileDB-Py/pull/589)


# TileDB-Py 0.8.10 Release Notes

## Improvements
* Disabled libtiledb Werror compilation argument for from-source builds via setup.py [#574](https://github.com/TileDB-Inc/TileDB-Py/pull/574)
* Relaxed NumPy version requirements for from-source builds via setup.py [#575](https://github.com/TileDB-Inc/TileDB-Py/pull/575)

## Bug fixes
* Fixed FragmentInfoList where context was not being passed to ArraySchema [#573](https://github.com/TileDB-Inc/TileDB-Py/pull/573)
  * Fixed FragmentInfoList where context was not being passed to ArraySchema [#578](https://github.com/TileDB-Inc/TileDB-Py/pull/578)
* Fixed read bug due to large estimated result size [#579](https://github.com/TileDB-Inc/TileDB-Py/pull/579)
* Fixed bug reading nullable attributes due to missing buffer resize [#581](https://github.com/TileDB-Inc/TileDB-Py/pull/581)
* Fixed Python output for `tiledb.stats_dump` [#586](https://github.com/TileDB-Inc/TileDB-Py/pull/586)

# TileDB-Py 0.8.9 Release Notes

## TileDB Embedded updates:
* TileDB-Py 0.8.9 includes TileDB Embedded [TileDB 2.2.9](https://github.com/TileDB-Inc/TileDB/releases/tag/2.2.9)

## Improvements
* Support for iterating over incomplete query results [#548](https://github.com/TileDB-Inc/TileDB-Py/pull/548)
  - This feature provides the capability to consume partial query results with a fixed maximum buffer size
    rather than the the default behavior of resizing buffers and resubmitting to completion.
    Usage example: `examples/incomplete_iteration.py`
    (along with test in: `test_libtiledb.py:test_incomplete_return`)
* Rename FragmentsInfo to FragmentInfoList [#551](https://github.com/TileDB-Inc/TileDB-Py/pull/551)
* Dataframe creation uses Zstd default compression level (-1) [#552](https://github.com/TileDB-Inc/TileDB-Py/pull/552)
* Rename Fragment Info API's `non_empty_domain` attribute to `nonempty_domain` [#553](https://github.com/TileDB-Inc/TileDB-Py/pull/553)
* Added configuration option `py.alloc_max_bytes` to control maximum initial buffer allocation [#557](https://github.com/TileDB-Inc/TileDB-Py/pull/557)

## Bug fixes
* Fixed incorrected error raised in .df[] indexer when pyarrow not installed [#554](https://github.com/TileDB-Inc/TileDB-Py/pull/554)
* Fixed `from_pandas(attr_filters=None, dim_filters=None)` (previously used internal defaults) [#564](https://github.com/TileDB-Inc/TileDB-Py/pull/554)
* Fixed `from_pandas` write bug due to incorrect classification of str/bytes columns [#562](https://github.com/TileDB-Inc/TileDB-Py/pull/562)
* Fix segfault due to mismatched validity num and data buffer sizes [#567](https://github.com/TileDB-Inc/TileDB-Py/pull/567)

# TileDB-Py 0.8.8 Release Notes

## TileDB Embedded updates:
* TileDB-Py 0.8.8 includes TileDB Embedded [TileDB 2.2.8](https://github.com/TileDB-Inc/TileDB/releases/tag/2.2.8)

# TileDB-Py 0.8.7 Release Notes

## Improvements
* ArraySchema support for `cell_order="hilbert"` [#535](https://github.com/TileDB-Inc/TileDB-Py/pull/535)

## Bug fixes
* Fixed regression in `from_pandas` with string-valued index dimensions [#526](https://github.com/TileDB-Inc/TileDB-Py/pull/526)
* Fixed GC lifetime bug in string buffer conversion  [#525](https://github.com/TileDB-Inc/TileDB-Py/pull/526)
* Fixed `FilterList`'s `repr()` method [#528](https://github.com/TileDB-Inc/TileDB-Py/pull/528)

# TileDB-Py 0.8.6 Release Notes

## TileDB Embedded updates:
* TileDB-Py 0.8.6 includes TileDB Embedded [TileDB 2.2.7](https://github.com/TileDB-Inc/TileDB/releases/tag/2.2.7)

## Improvements
* Addition of `VFS()` functions `copy_file()` and `copy_dir()` [#507](https://github.com/TileDB-Inc/TileDB-Py/pull/507)
* Add support in `from_pandas` for storing Pandas extension types as variable-length attributes [#515](https://github.com/TileDB-Inc/TileDB-Py/pull/515)
* Add support for sparse writes to dense arrays [#521](https://github.com/TileDB-Inc/TileDB-Py/pull/521)

## Bug fixes
* Multi-length attributes, regardless of fixed or var-length, do not work query properly with PyArrow enabled due to lack of Arrow List support. When using `.df[]` with PyArrow enabled, we are returning a clear message to the user to use `query(use_pyarrow=False)` [#513](https://github.com/TileDB-Inc/TileDB-Py/pull/513)

# TileDB-Py 0.8.5 Release Notes

## TileDB Embedded updates:
* TileDB-Py 0.8.5 includes TileDB Embedded [TileDB 2.2.6](https://github.com/TileDB-Inc/TileDB/releases/tag/2.2.6)

## Documentation Updates
* Added example reading/writing RGB (multi-component) array [#487](https://github.com/TileDB-Inc/TileDB-Py/pull/487)

## Improvements
* Restore `tiledb.stats_dump` default to `verbose=True` [#491](https://github.com/TileDB-Inc/TileDB-Py/pull/491)
* Remove `non_empty_domain_var()` Fragment Info PyBind11 Function and only use `get_non_empty_domain()` for both fixed and var-length domains [#505](https://github.com/TileDB-Inc/TileDB-Py/pull/505)

# TileDB-Py 0.8.4 Release Notes

## Improvements
* Addition of high-level function `array_fragments()` that returns a `FragmentsInfo` object [#488](https://github.com/TileDB-Inc/TileDB-Py/pull/488)
* Added support for `from_pandas`/`df[]` round-trip of Pandas nullable integer and bool types [#480](https://github.com/TileDB-Inc/TileDB-Py/pull/480)
* Fragment info API example usage now provided at `examples/fragment_info.py` [#479](https://github.com/TileDB-Inc/TileDB-Py/pull/479)
* Fragment info API parameters have been rearranged to match the rest of the TileDB Python API such that the `uri` is provided first and `context`, an optional parameter that defaults to `tiledb.default_ctx()`, is provided second [#479](https://github.com/TileDB-Inc/TileDB-Py/pull/479)

## Bug fixes
* Fix bug in `Attr` to ensure that all Unicode strings are automatically set to `var=True` [#495]https://github.com/TileDB-Inc/TileDB-Py/pull/495
* Fix bug in Array.multi_index slicing bug for sparse array with dimension range including 0 [#482](https://github.com/TileDB-Inc/TileDB-Py/pull/482)

# TileDB-Py 0.8.3 Release Notes

## TileDB Embedded updates:
* TileDB-Py 0.8.3 includes TileDB Embedded [TileDB 2.2.4](https://github.com/TileDB-Inc/TileDB/releases/tag/2.2.4)

## Improvements
* Added `nullable` keyword argument to `Attr` constructor [#474](https://github.com/TileDB-Inc/TileDB-Py/pull/474)

## Bug fixes
* Fix bug in Array.multi_index with slice range including 0 (incorrectly used the nonempty domain as endpoint) [#473](https://github.com/TileDB-Inc/TileDB-Py/pull/473)

# TileDB-Py 0.8.2 Release Notes

## Packaging Notes
* This is a version bump to fix numpy compatibility pinning in the wheel build system.

# TileDB-Py 0.8.1 Release Notes

## TileDB Embedded updates:
* TileDB-Py 0.8.1 includes TileDB Embedded [TileDB 2.2.3](https://github.com/TileDB-Inc/TileDB/releases/tag/2.2.3)

## Packaging Notes
* TileDB-Py 0.8 does not support Python 2.

# TileDB-Py 0.8.0 Release Notes

## TileDB Embedded updates:
* TileDB-Py 0.8.0 includes TileDB Embedded 2.2.2 featuring a number of significant
  improvements in core storage engine functionality. See release notes for
  [TileDB 2.2.1](https://github.com/TileDB-Inc/TileDB/releases/tag/2.2.1) and
  [TileDB 2.2.2](https://github.com/TileDB-Inc/TileDB/releases/tag/2.2.2).

## Packaging Notes
* TileDB-Py 0.8 does not support Python 2.

## Improvements
* Add initial `tiledb.from_parquet` functionality (beta) [[a90d5d9b1b](https://github.com/TileDB-Inc/TileDB-Py/commit/a90d5d9b1b6a39b48090592297fe98a7f33338fb)]
* Preload metadata in .df query path to reduce read latency for remote arrays [[79ab12fcf0](https://github.com/TileDB-Inc/TileDB-Py/commit/79ab12fcf0ede0cbac822392a30ee7640595e93c)]

## Bug fixes
* Update py::dtype usage for compatibility with pybind11 2.6.2 [[9d3d3d3c43](https://github.com/TileDB-Inc/TileDB-Py/commit/9d3d3d3c430fbc058d04773f03ddc63bd47f79e3)]

# TileDB-Py 0.7.7 Release Notes

## Bug fixes
* Cherry-pick commit 9d3d3d3c43 to ix runtime bug in conda packages built against pybind11 2.6.2 [9d3d3d3c430f](https://github.com/TileDB-Inc/TileDB-Py/commit/9d3d3d3c430fbc058d04773f03ddc63bd47f79e3)

# TileDB-Py 0.7.6 Release Notes

## Packaging Notes
* TileDB-Py 0.7.x will be the last version of TileDB-Py supporting Python 2.

## Bug fixes
* Fix read compatibility for empty strings written with 2.1 or 2.2 [#462](https://github.com/TileDB-Inc/TileDB-Py/pull/462)
* Fix #457: make sure to fit automatic tile extent to dim range for date type [#464](https://github.com/TileDB-Inc/TileDB-Py/pull/464)

# TileDB-Py 0.7.5 Release Notes

## Packaging Notes
* TileDB-Py 0.7.x will be the last version of TileDB-Py supporting Python 2.

## TileDB Embedded updates:
* TileDB-Py 0.7.5 includes [TileDB Embedded 2.1.6](https://github.com/TileDB-Inc/TileDB/releases/tag/2.1.6)

## Improvements
* FragmentInfo API by default returns information from all fragments and dimensions [#444](https://github.com/TileDB-Inc/TileDB-Py/pull/444)
* Add integer multi-indexing for NumPy datetime64 dimensions [#447](https://github.com/TileDB-Inc/TileDB-Py/pull/447)
* Add `from_csv/pandas` support for `timestamp` keyword argument to specify write timestamp [#450](https://github.com/TileDB-Inc/TileDB-Py/pull/450)
* Add verbosity option to `stats_dump()` [#452](https://github.com/TileDB-Inc/TileDB-Py/pull/452)
* Add `unique_dim_values()` to return unique dimension values for a given `SparseArray` [#454](https://github.com/TileDB-Inc/TileDB-Py/pull/454)
* Add support to `query()` for returning subsets of specified dimensions [#458](https://github.com/TileDB-Inc/TileDB-Py/pull/458)
* Optimize string array writes [#459](https://github.com/TileDB-Inc/TileDB-Py/pull/459)

## Bug fixes
* Fix `Dim.shape` for dense array with datetime dimension [#448](https://github.com/TileDB-Inc/TileDB-Py/pull/448)

# TileDB-Py 0.7.4 Release Notes

## Improvements
* Support selecting subset of dimensions in Array.query via new keyword argument `dims: List[String]`. The `coords=True` kwarg is still supported for compatibility, and continues to return all dimensions [#433](https://github.com/TileDB-Inc/TileDB-Py/pull/433)
* Support Dim(filters=FilterList) keyword argument to set filters on a per-Dim basis [#434](https://github.com/TileDB-Inc/TileDB-Py/pull/434)
* Support tiledb.from_csv setting attribute and dimension filters by dictionary of {name: filter} [#434](https://github.com/TileDB-Inc/TileDB-Py/pull/434)
* Add ArraySchema.check wrapping `tiledb_array_schema_check` [#435](https://github.com/TileDB-Inc/TileDB-Py/pull/435)
* Add support for attribute fill values `tiledb.Attr(fill=...)` and `Attr.fill` getter [#437](https://github.com/TileDB-Inc/TileDB-Py/pull/437)

## API Changes
* tiledb.from_csv keyword arg `attrs_filters` renamed to `attr_filters` [#434](https://github.com/TileDB-Inc/TileDB-Py/pull/434)

## Bug fixes
* Fix bug in `multi_index` slicing of dense arrays [#438](https://github.com/TileDB-Inc/TileDB-Py/pull/438)

# TileDB-Py 0.7.3 Release Notes

## Improvements
* The default result layout for indexing/querying sparse arrays is now TILEDB_UNORDERED [#428](https://github.com/TileDB-Inc/TileDB-Py/pull/428), [#431](https://github.com/TileDB-Inc/TileDB-Py/pull/431)
* Added documentation for all TileDB-Py configuration parameters [#430](https://github.com/TileDB-Inc/TileDB-Py/pull/430)
* Fixed documentation rendering for `Array.query` [#430](https://github.com/TileDB-Inc/TileDB-Py/pull/430)

## Bug fixes
* Fix sparse dimension type selection when array type is not specified to from_pandas [#429](https://github.com/TileDB-Inc/TileDB-Py/pull/429)
* Don't pass allows_duplicates=True to dense array constructor (tiledb.from_csv) [#428](https://github.com/TileDB-Inc/TileDB-Py/pull/428)

# TileDB-Py 0.7.2 Release Notes

## TileDB Embedded updates:
* TileDB-Py 0.7.2 includes [TileDB Embedded 2.1.3](https://github.com/TileDB-Inc/TileDB/releases/tag/2.1.3)
  Including a fix for issue [#409](https://github.com/TileDB-Inc/TileDB-Py/issues/409).

## Changes
* The default array type for `from_pandas` and `from_csv` is now dense, if unspecified, except when passing a dataframe with string indexes to `from_pandas` [#424](https://github.com/TileDB-Inc/TileDB-Py/pull/408)

## Improvements
* Automatically determine column to dimension mapping for `tiledb.from_csv` append mode [#408](https://github.com/TileDB-Inc/TileDB-Py/pull/408)

## Bug fixes
* Fixed `tiledb.from_csv/dataframe` error when ingesting single-row/index datasets [#422]()
* Fixed intermittent `csv_sparse_col_to_dims` failure due to duplicate result ordering [#423](https://github.com/TileDB-Inc/TileDB-Py/pull/423)

# TileDB-Py 0.7.1 Release Notes

## Improvements
* Added support for `df[]` indexing via `tiledb.Array.query` [#411](https://github.com/TileDB-Inc/TileDB-Py/pull/411)
* Modified `stats_dump` to return internal stats as string, allowing for output in Jupyter notebooks [#403](https://github.com/TileDB-Inc/TileDB-Py/pull/403)
* Added `__repr__` to `Array` and `Ctx` [#413](https://github.com/TileDB-Inc/TileDB-Py/pull/413)
* `tiledb.open` now supports `timestamp` keyword argument [#419](https://github.com/TileDB-Inc/TileDB-Py/pull/419)
* `tiledb.Domain` now supports passing a list of `Dim`s without unpacking [#419](https://github.com/TileDB-Inc/TileDB-Py/pull/419)

## Bug fixes
* Fixed PyPI wheels load error on newer macOS due to overlinkage against system libraries in build process (curl -> libintl) [#418](https://github.com/TileDB-Inc/TileDB-Py/pull/418)
* Fixed PyPI wheels load error on Windows due to building against TBB [#419](https://github.com/TileDB-Inc/TileDB-Py/pull/419)
* Fixed indexing of attribute named 'coords' [#414](https://github.com/TileDB-Inc/TileDB-Py/pull/414)
* `open_dataframe` now uses the underlying Array's `nonempty_domain` to avoid errors opening unlimited domain arrays [#409](https://github.com/TileDB-Inc/TileDB-Py/pull/409)

# TileDB-Py 0.7.0 Release Notes

## TileDB Embedded updates:
* TileDB-Py 0.7.0 includes [TileDB Embedded 2.1.2](https://github.com/TileDB-Inc/TileDB/releases/tag/2.1.2)
  featuring a number of significant improvements, with major highlights including:
  - no longer uses Intel TBB for parallelization by default. Along with many benefits to TileDB Embedded, this
    significantly reduces complications and bugs with python multiprocessing fork mode.
  - Support coalescing subarray ranges to give major performance boosts.

## Packaging Notes
* TileDB-Py 0.7 packages on PyPI support macOS 10.13+ and manylinux10-compatible Linux distributions only.
  For now, wheels could be produced supporting older systems but without Google Cloud Support; if needed,
  please contact us to discuss.

## Improvements
* Added ".df[]" indexer tiledb.Array: directly returns a Pandas dataframe from a query (uses `multi_index` indexing behavior) [#390](https://github.com/TileDB-Inc/TileDB-Py/pull/389)
* Added parallel CSV ingestion example using Python multiprocessing with `tiledb.from_csv` [#397](https://github.com/TileDB-Inc/TileDB-Py/pull/397)
* Added wrapping and support for TileDB checksumming filters: `ChecksumMD5Filter` and `ChecksumSHA256Filter` [#389](https://github.com/TileDB-Inc/TileDB-Py/pull/389)
* Removed TBB install from default setup.py, corresponding to TileDB Embedded changes [#389](https://github.com/TileDB-Inc/TileDB-Py/pull/389)
* Add support for 'capacity' kwarg to `from_csv`/`from_pandas` [#391](https://github.com/TileDB-Inc/TileDB-Py/pull/391)
* Add support for 'tile' kwarg to `from_csv`/`from_pandas` to customize Dim tile extent [#391](https://github.com/TileDB-Inc/TileDB-Py/pull/391)
* Added '--release-symbols' option for building in release optimization with debug symbols [#402](https://github.com/TileDB-Inc/TileDB-Py/pull/402)
* Changed `allows_duplicates` default to `True` for `from_csv/from_pandas` [#394](https://github.com/TileDB-Inc/TileDB-Py/pull/394)

## Bug fixes
* Fixed bug indexing anonymous attributes of sparse arrays using `A[]` (did not affect dense or multi_index) [#404](https://github.com/TileDB-Inc/TileDB-Py/pull/404)
* Fixed rendering of column name in mixed dtype exception [#382](https://github.com/TileDB-Inc/TileDB-Py/pull/382)
* Fixed forwarding of 'ctx' kwarg to from_csv/from_pandas [#383](https://github.com/TileDB-Inc/TileDB-Py/pull/383)
* Fixed type of return values for empty results when indexing a sparse array [#384](https://github.com/TileDB-Inc/TileDB-Py/pull/384)

## Misc Updates
* Added round-trip tests for all filter `repr` objects [#389](https://github.com/TileDB-Inc/TileDB-Py/pull/389)

# TileDB-Py 0.6.6 Release Notes

**Note that we will be removing wheel support for macOS 10.9-10.12 in TileDB-Py 0.7 (planned for release in August 2020).** This change is due to upstream (AWS SDK) minimum version requirements. The minimum supported version for macOS wheels on PyPI will be macOS 10.13.

**Note that we will be removing support for [manylinux1](https://github.com/pypa/manylinux/tree/manylinux1) wheels in TileDB-Py 0.7 (planned for release in August 2020).** manylinux1 is based on CentOS5, which has been unsupported for several years. We now provide wheels built with [manylinux2010](https://www.python.org/dev/peps/pep-0571/), which is based on CentOS6 / glibc 2.12.

## Improvements
* Bump release target to [TileDB 2.0.7](https://github.com/TileDB-Inc/TileDB/releases/tag/2.0.7)

# TileDB-Py 0.6.5 Release Notes

We have added manylinux2010 wheels, corresponding to CentOS6 / glibc 2.12.

We are deprecating support for manylinux1 (CentOS5 / glibc 2.0.7), which is not supported by
the Google Cloud Storage SDK. We are planning to remove manylinux1 wheel support in the
TileDB-Py 0.7 release.


## Improvements
* Enabled Google Cloud Storage support in macOS and linux (manylinux2010) wheels on PyPI ([#364](https://github.com/TileDB-Inc/TileDB-Py/pull/364))

# TileDB-Py 0.6.4 Release Notes

## API notes
* Deprecated `initialize_ctx` in favor of `default_ctx(config: tiledb.Config)` [#351](https://github.com/TileDB-Inc/TileDB-Py/pull/351)

## Improvements
* Bump release target to [TileDB 2.0.6](https://github.com/TileDB-Inc/TileDB/releases/tag/2.0.6)
* Improved error reporting for input data type mismatches [#359](https://github.com/TileDB-Inc/TileDB-Py/pull/359)
* Added `tiledb.VFS.dir_size` [#343](https://github.com/TileDB-Inc/TileDB-Py/pull/343)
* Added read and buffer conversion statistics for python to `tiledb.stats_dump` [#354](https://github.com/TileDB-Inc/TileDB-Py/pull/354)
* Implemented string deduplication to reduce conversion time for string arrays [#357](https://github.com/TileDB-Inc/TileDB-Py/pull/357)

## Bug fixes
* Fixed argument order for `Array.consolidate` with a Config override parameter [#344](https://github.com/TileDB-Inc/TileDB-Py/pull/344)

# TileDB-Py 0.6.3 Release Notes

## Improvements
* Bump release target to [TileDB 2.0.5](https://github.com/TileDB-Inc/TileDB/releases/tag/2.0.5)

## Bug fixes
* Fix unnecessary implicit ordering requirement for multi-attribute assignment. [#328](https://github.com/TileDB-Inc/TileDB-Py/pull/328)

# TileDB-Py 0.6.2 Release Notes

## Bug fixes
* Fix `nonempty_domain` with heterogeneous non-string dimensions ([#320](https://github.com/TileDB-Inc/TileDB-Py/pull/320))

## Improvements
* Add doctest for `tiledb.vacuum` ([#319](https://github.com/TileDB-Inc/TileDB-Py/pull/320))

# TileDB-Py 0.6.1 Release Notes

## Bug fixes
* Fix assignment order for `nonempty_domain` with string dimensions ([#308](https://github.com/TileDB-Inc/TileDB-Py/pull/308)) (test in [#311](https://github.com/TileDB-Inc/TileDB-Py/commit/35e5ff64ccfe7bf8f30a5900bfbe67c46cd1f97d))
* Fix bug in string attribute handling for var-length attributes ([#307](https://github.com/TileDB-Inc/TileDB-Py/issues/307))
* Fix regression reading anonymous attributes from TileDB 1.7 arrays ([#311](https://github.com/TileDB-Inc/TileDB-Py/pull/311))
* Fix incorrect `multi_index` error when string attribute results are empty ([#311](https://github.com/TileDB-Inc/TileDB-Py/pull/311))

# TileDB-Py 0.6.0 Release Notes

## Improvements
* Target TileDB version 2.0
  - Added support for heterogeneous and string-typed dimensions [#304](https://github.com/TileDB-Inc/TileDB-Py/pull/304)
  - Added support for `tiledb_array_vacuum` for cleaning up consolidated fragments
* Added Windows wheels for Python 3.7 and 3.8 on PyPI

# TileDB-Py 0.5.9 Release Notes

* Bump release target to [TileDB 1.7.7](https://github.com/TileDB-Inc/TileDB/releases/tag/1.7.7)

# TileDB-Py 0.5.8 Release Notes

* Rebuild/release due to wheel build error on linux for 0.5.7.

# TileDB-Py 0.5.7 Release Notes

* Bump release target to [TileDB 1.7.6](https://github.com/TileDB-Inc/TileDB/releases/tag/1.7.6)

# TileDB-Py 0.5.6 Release Notes

* Bump release target to [TileDB 1.7.5](https://github.com/TileDB-Inc/TileDB/releases/tag/1.7.5)

# TileDB-Py 0.5.5 Release Notes

* Bump release target to [TileDB 1.7.4](https://github.com/TileDB-Inc/TileDB/releases/tag/1.7.4)

## Improvements
- Return coordinates by default for dense `multi_index` queries [#259](
https://github.com/TileDB-Inc/TileDB-Py/pull/259)

# TileDB-Py 0.5.4 Release Notes

* Bump release target to [TileDB 1.7.3](https://github.com/TileDB-Inc/TileDB/releases/tag/1.7.3)

## Improvements
- macOS wheels are now available on PyPI [#258](https://github.com/TileDB-Inc/TileDB-Py/pull/258)
- Delay default ctx initialization, allows per-process global config options to be controlled by user [#256](https://github.com/TileDB-Inc/TileDB-Py/pull/256)

# TileDB-Py 0.5.3 Release Notes

PyPI packages: https://pypi.org/project/tiledb/0.5.3/

## Improvements
- Reduce i/o overhead of `tiledb.open` and array constructors. [#239](https://github.com/TileDB-Inc/TileDB-Py/pull/239), [#240](https://github.com/TileDB-Inc/TileDB-Py/pull/240)
- Internal support for retrying incomplete queries in all array indexing modes. [#238](https://github.com/TileDB-Inc/TileDB-Py/pull/238), [#252](https://github.com/TileDB-Inc/TileDB-Py/pull/252)
- Eliminate reference cycles to improve Ctx cleanup. [#249](https://github.com/TileDB-Inc/TileDB-Py/pull/249)
- Support for retrieving compressor level from filter. [#234](https://github.com/TileDB-Inc/TileDB-Py/pull/234)

## Bug fixes
- Fix variable-length indexing error. [#236](https://github.com/TileDB-Inc/TileDB-Py/pull/236)
- Fix race condition initializing `tiledb.cloud` mixin from thread pool. [#246](https://github.com/TileDB-Inc/TileDB-Py/pull/246)

# TileDB-Py 0.5.2 Release Notes

## Bug fixes
- Fix bug in multi_index result buffer calculation [#232](https://github.com/TileDB-Inc/TileDB-Py/pull/232)

# TileDB-Py 0.5.1 Release Notes

## Bug fixes
- [Fix current buffer size calculation](https://github.com/TileDB-Inc/TileDB-Py/commit/3af75b5911b2195ceb66a41d582d9ffa9aa227b6)
- [Fix incorrect query_free in multi-range dense path](https://github.com/TileDB-Inc/TileDB-Py/commit/dbec665da3ebd0e0b5a341d22e47b25ede05cd7d)

## Other
- [Support '--tiledb=source' option for setup.py to ensure build from source](https://github.com/TileDB-Inc/TileDB-Py/commit/67e7c5c490caf97c5351352cb720116a1c5e1a0d)

# TileDB-Py 0.5.0 Release Notes

## New features
- add support for multi-range queries [#219](https://github.com/TileDB-Inc/TileDB-Py/pull/219)
- add support for TileDB array metadata [#213](https://github.com/TileDB-Inc/TileDB-Py/pull/213)
- add support for TILEDB_DATETIME_* attributes, domains, and slicing [#211](https://github.com/TileDB-Inc/TileDB-Py/pull/211)
- add support for retrieving list of fragments written by the most recent write to an array [#207](https://github.com/TileDB-Inc/TileDB-Py/pull/207)

## Bug fixes
- fix read error with multi-attribute sparse arrays [#214](https://github.com/TileDB-Inc/TileDB-Py/pull/214)

# TileDB-Py 0.4.4 Release Notes

* Bump release target to [TileDB 1.6.3](https://github.com/TileDB-Inc/TileDB/releases/tag/1.6.3)

## New features
- add `dim_type` keyword argument to `from_numpy` in order to override inferred Dimension dtype [#194](https://github.com/TileDB-Inc/TileDB-Py/pull/194)
- add `Array.domain_index`: slice over any range within the domain bounds, including negative slices [#202](https://github.com/TileDB-Inc/TileDB-Py/pull/202)

# TileDB-Py 0.4.3 Release Notes

* Bump release target to [TileDB 1.6.0](https://github.com/TileDB-Inc/TileDB/releases/tag/1.6.0)


## New features
- allow `tiledb.open` and `Array.create` to take an optional Ctx to override schema [#162](https://github.com/TileDB-Inc/TileDB-Py/pull/162)
- add `tiledb.array_exists` [#167](https://github.com/TileDB-Inc/TileDB-Py/pull/167)

## Bug fixes
- wrap query_submits into try / finally blocks correctly propagate KeyboardInterrupt errors while cleaning up resources [#155](https://github.com/TileDB-Inc/TileDB-Py/pull/155)
- fixed OOB access in exception handling path [#159](https://github.com/TileDB-Inc/TileDB-Py/pull/159)
- raise an error when trying to consolidate an open readonly array [#172](https://github.com/TileDB-Inc/TileDB-Py/pull/172)

# TileDB-Py 0.4.2 Release Notes

TileDB-Py 0.4.2 contains several improvements as well as bug-fixes associated with the TileDB 1.5.1 release.

## New features

- support for NumPy complex types ([#142](https://github.com/TileDB-Inc/TileDB-Py/pull/142))

## Bug fixes
- fixed query buffer memory leak ([#151](https://github.com/TileDB-Inc/TileDB-Py/pull/151))
- fixed segfault during consolidation ([TileDB #1213](https://github.com/TileDB-Inc/TileDB/pull/1213))
   - *note: to receive this fix, conda and source builds should be updated to TileDB 1.5.1. TileDB-Py 0.4.2 binaries on PyPI bundle the updated TileDB 1.5.1 library.*
- fixed indexing with array dtype different from the platform default ([#146](https://github.com/TileDB-Inc/TileDB-Py/pull/146))
- fixed `VFS.is_bucket` when VFS is initialized with a Ctx object ([#148](https://github.com/TileDB-Inc/TileDB-Py/pull/148))
- fixed `schema_like` to correctly forward a Ctx keyword arg ([#148](https://github.com/TileDB-Inc/TileDB-Py/pull/148))

# TileDB-Py 0.4.1 Release Notes

## New Features:

* several high-level API additions (tiledb.open, .save, .empty_like, .schema_like), and serialization improvements including pickling support for DenseArray objects (#129)
* manylinux1 wheels for Python 2.7, 3.5, 3.6, and 3.7 are available on PyPI: https://pypi.org/project/tiledb

# TileDB-Py 0.4.0 Release Notes

This release builds TileDB-Py against TileDB 1.5

## New Features:

* support for variable-length arrays (#120)

## Breaking changes:

* the Ctx argument is now a keyword argument, simplifying API use in the common case (#122)

  for example: `tiledb.DenseArray(ctx, uri, ...)` becomes: tiledb.DenseArray(uri, ...)
  or optionally `tiledb.DenseArray(uri, ..., ctx=ctx)`<|MERGE_RESOLUTION|>--- conflicted
+++ resolved
@@ -5,11 +5,8 @@
 * Support QueryCondition OR operator [#1146](https://github.com/TileDB-Inc/TileDB-Py/pull/1146)
 
 ## Bug Fixes
-<<<<<<< HEAD
-* Correct Boolean values when `use_arrow=True` []()
-=======
 * Fix error where passing a `Context` to `Group` would segfault intermittenly [#1165](https://github.com/TileDB-Inc/TileDB-Py/pull/1165)
->>>>>>> 777f6a70
+* Correct Boolean values when `use_arrow=True` [#1167](https://github.com/TileDB-Inc/TileDB-Py/pull/1167)
 
 # TileDB-Py 0.15.3 Release Notes
 

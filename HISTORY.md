# TileDB-Py 0.10.4 Release Notes

<<<<<<< HEAD
## Bug fixes
* Error out when applying `QueryCondition` to dense arrays; this feature will be implemented in TileDB Embedded 2.5 [#753](https://github.com/TileDB-Inc/TileDB-Py/pull/753)
* Ensure that indexer, multi-indexer, and df return the same results when applying `QueryCondition` [#753](https://github.com/TileDB-Inc/TileDB-Py/pull/753)
=======
## API Changes
* Close the `PyFragmentInfo` object in the `FragmentInfoList` constructor to reflect changes in the `FragmentInfo` API in TileDB Embedded 2.5 [#752](https://github.com/TileDB-Inc/TileDB-Py/pull/752)
* Make `ctx` argument optional for `ArraySchemaEvolution` [#743](https://github.com/TileDB-Inc/TileDB-Py/pull/743)
>>>>>>> 54e6cffe

# TileDB-Py 0.10.3 Release Notes

## TileDB Embedded updates:
* TileDB-Py 0.10.3 includes TileDB Embedded [TileDB 2.4.2](https://github.com/TileDB-Inc/TileDB/releases/tag/2.4.2)
  - Note that 2.4.1 was skipped due to accidental tagging of the 2.4.1 git tag during CI testing

## API Changes
* Addition of `overwrite` parameter to `Array.create` [#713](https://github.com/TileDB-Inc/TileDB-Py/pull/713)
* Addition of `"ascii"` dtype for `Dim`s [#720](https://github.com/TileDB-Inc/TileDB-Py/pull/720)

## Bug fixes
* Pass `Ctx` to `ArraySchema.load` in `from_pandas` [#709](https://github.com/TileDB-Inc/TileDB-Py/pull/709)
* Give clear error message when attempting to apply `QueryCondition` on dimensions [#722](https://github.com/TileDB-Inc/TileDB-Py/pull/722)
* Do not add string range when querying empty array [#721](https://github.com/TileDB-Inc/TileDB-Py/pull/721)

## Improvements
* String dimension default fix in core [#2436](https://github.com/TileDB-Inc/TileDB/pull/2436) reverts a previous change in which the nonempty domain was passed the to multi-range indexer if unspecified [#712](https://github.com/TileDB-Inc/TileDB-Py/pull/712)

# TileDB-Py 0.10.2 Release Notes

## API Changes
* Deprecate sparse writes to dense arrays [#681](https://github.com/TileDB-Inc/TileDB-Py/pull/681)
* Addition of `Attr.isascii` [#681](https://github.com/TileDB-Inc/TileDB-Py/pull/681)
* Addition of `Ctx.get_stats` and `Query.get_stats` [#698](https://github.com/TileDB-Inc/TileDB-Py/pull/698)

## Improvements
* Added support for `timestamp` argument in `tiledb.from_numpy` [#699](https://github.com/TileDB-Inc/TileDB-Py/pull/699)

# TileDB-Py 0.10.1 Release Notes

## API Changes
* Do not require `domain=(None, None)` for string dimensions [#662](https://github.com/TileDB-Inc/TileDB-Py/pull/662)

## Improvements
* Print a warning about ContextVar bug when running under ipykernel < 6.0. [#665](https://github.com/TileDB-Inc/TileDB-Py/pull/665)
  Please see https://github.com/TileDB-Inc/TileDB-Py/issues/667 for more information.
* `tiledb.Dim` representation now displays `var=True` for dimensions with `bytes` datatype, consistent with `tiledb.Attr` [#669](https://github.com/TileDB-Inc/TileDB-Py/pull/669)

## Bug fixes
* Fix concurrent use of `Array.multi_index` and `.df` by using new instance for each invocation [#672](https://github.com/TileDB-Inc/TileDB-Py/pull/672)
* For attributes, if `var=False` but the bytestring is fixed-width or if `var=True` but the bytestring is variable length, error out [#663](https://github.com/TileDB-Inc/TileDB-Py/pull/663)

# TileDB-Py 0.10.0 Release Notes

## TileDB Embedded updates:
* TileDB-Py 0.10.0 includes TileDB Embedded [TileDB 2.4.0](https://github.com/TileDB-Inc/TileDB/releases/tag/2.4.0) with a number of
  new features and improvements, including:
    - new platform support: Apple M1
    - support for ArraySchema evolution (adding and removing attributes)
    - support for Azure SAS (shared access signature) tokens

## API Changes
* When using `Array.multi_index`, an empty result is returned if the nonempty domain is empty [#656](https://github.com/TileDB-Inc/TileDB-Py/pull/656)
* Addition of `Array.set_query` to read array using a serialized query [#651](https://github.com/TileDB-Inc/TileDB-Py/pull/651)

## Improvements
* Support numeric column names in `from_pandas` by casting to str dtype [#652](https://github.com/TileDB-Inc/TileDB-Py/pull/652)
* New `tiledb.ArraySchemaEvolution` API to add and drop attributes from an existing array [#657](https://github.com/TileDB-Inc/TileDB-Py/pull/657)

## Bug Fixes
* Correct listing of consolidated fragments to vacuum in the Fragment Info API by deprecating `FragmentInfoList.to_vacuum_uri`, `FragmentInfoList.to_vacuum_num`, `FragmentInfo.to_vacuum_uri`, and `FragmentInfo.to_vacuum_num` and replacing with `FragmentInfoList.to_vacuum` [#650](https://github.com/TileDB-Inc/TileDB-Py/pull/650)
* Correct issue where appending `None` to `FilterList` causes segfault by checking the `filter` argument [#653](https://github.com/TileDB-Inc/TileDB-Py/pull/653)

# TileDB-Py 0.9.5 Release Notes

## TileDB Embedded updates:
* TileDB-Py 0.9.5 includes TileDB Embedded [TileDB 2.3.3](https://github.com/TileDB-Inc/TileDB/releases/tag/2.3.3)

## Improvements
* Consolidate `_nonempty_domain_var` into `nonempty_domain` [#632](https://github.com/TileDB-Inc/TileDB-Py/pull/632)
* Support more valid Python syntax for `QueryCondition` statements [#636](https://github.com/TileDB-Inc/TileDB-Py/pull/636)
* Addition of `ascii` dtype to `Attr` allows `QueryCondition` to support var-length strings [#637](https://github.com/TileDB-Inc/TileDB-Py/pull/637)

# TileDB-Py 0.9.4 Release Notes

## Improvements
* Support pickling for arrays in write-mode [#626](https://github.com/TileDB-Inc/TileDB-Py/pull/626)

## Bug Fixes
* Fixed multi-range indexer to default to explicitly pass in the non-empty domain if dimensions are unspecified [#630](https://github.com/TileDB-Inc/TileDB-Py/pull/630)

# TileDB-Py 0.9.3 Release Notes

## Packaging Notes
* Due to a packaging issue released with 0.9.3 (NumPy ABI compatibility with NumPy < 1.20 for Python 3.8), this section is intentionally left blank.

# TileDB-Py 0.9.2 Release Notes

## Packaging Notes
* Fixed release builder ordering issue which led to CRLF line endings in 0.9.1 source distribution.

## API Changes
* Deprecate `Array.timestamp` and replace with `Array.timestamp_range` [#616](https://github.com/TileDB-Inc/TileDB-Py/pull/616)

## Improvements
* Set `ArraySchema.tile_order=None` for Hilbert-ordered arrays [#609](https://github.com/TileDB-Inc/TileDB-Py/pull/609)
* Use CIBW to build release wheels on Linux [#613](https://github.com/TileDB-Inc/TileDB-Py/pull/613)
* Addition of Pickling functionality for `SparseArray` [#618](https://github.com/TileDB-Inc/TileDB-Py/pull/618)

# TileDB-Py 0.9.1 Release Notes

## TileDB Embedded updates:
* TileDB-Py 0.9.1 includes TileDB Embedded [TileDB 2.3.1](https://github.com/TileDB-Inc/TileDB/releases/tag/2.3.1)

## Improvements
* Support passing a timestamp range for consolidation and vacuuming [#603](https://github.com/TileDB-Inc/TileDB-Py/pull/603)

## Bug Fixes
* FragmentInfo API's to_vacuum_uri() function corrected to iterate through `to_vacuum_num` rather than `fragment_num`[#603](https://github.com/TileDB-Inc/TileDB-Py/pull/603)
* Return "NA" For ArraySchema.tile_order if "Hilbert" [#605](https://github.com/TileDB-Inc/TileDB-Py/pull/605)

# TileDB-Py 0.9.0 Release Notes

## TileDB Embedded updates:
* TileDB-Py 0.9.0 includes TileDB Embedded [TileDB 2.3](https://github.com/TileDB-Inc/TileDB/releases/tag/2.3) with a significant
  number of new features and improvements.

## Packaging Notes
* Windows wheels are now built with TileDB Cloud REST support enabled [#541](https://github.com/TileDB-Inc/TileDB-Py/pull/541)

## Improvements
* Addition of `QueryCondition` API to filter query on attributes [#576](https://github.com/TileDB-Inc/TileDB-Py/pull/576)

## Bug Fixes
* Fixed `from_pandas` append error for sparse arrayse: no need to specify 'row_start_idx' [#593](https://github.com/TileDB-Inc/TileDB-Py/pull/593)
* Fixed 'index_dims' kwarg handling for `from_pandas` [#590](https://github.com/TileDB-Inc/TileDB-Py/pull/590)

## API Changes
* `from_dataframe` function has been removed; deprecated in TileDB-Py 0.6 and replaced by `from_pandas`.

---

# TileDB-Py 0.8.11 Release Notes

## Bug fixes
* Fixed incorrect NumPy ABI target in Linux wheels [#590](https://github.com/TileDB-Inc/TileDB-Py/pull/590)
* QueryCondition API will cast condition values to the datatype of the corresponding attribute [#589](https://github.com/TileDB-Inc/TileDB-Py/pull/589)
* QueryCondition API errors out when there are mismatched attributes to `query`'s `attr_cond` and `attrs` arguments [#589](https://github.com/TileDB-Inc/TileDB-Py/pull/589)
* QueryCondition API can now parse negative numbers [#589](https://github.com/TileDB-Inc/TileDB-Py/pull/589)


# TileDB-Py 0.8.10 Release Notes

## Improvements
* Disabled libtiledb Werror compilation argument for from-source builds via setup.py [#574](https://github.com/TileDB-Inc/TileDB-Py/pull/574)
* Relaxed NumPy version requirements for from-source builds via setup.py [#575](https://github.com/TileDB-Inc/TileDB-Py/pull/575)

## Bug fixes
* Fixed FragmentInfoList where context was not being passed to ArraySchema [#573](https://github.com/TileDB-Inc/TileDB-Py/pull/573)
  * Fixed FragmentInfoList where context was not being passed to ArraySchema [#578](https://github.com/TileDB-Inc/TileDB-Py/pull/578)
* Fixed read bug due to large estimated result size [#579](https://github.com/TileDB-Inc/TileDB-Py/pull/579)
* Fixed bug reading nullable attributes due to missing buffer resize [#581](https://github.com/TileDB-Inc/TileDB-Py/pull/581)
* Fixed Python output for `tiledb.stats_dump` [#586](https://github.com/TileDB-Inc/TileDB-Py/pull/586)

# TileDB-Py 0.8.9 Release Notes

## TileDB Embedded updates:
* TileDB-Py 0.8.9 includes TileDB Embedded [TileDB 2.2.9](https://github.com/TileDB-Inc/TileDB/releases/tag/2.2.9)

## Improvements
* Support for iterating over incomplete query results [#548](https://github.com/TileDB-Inc/TileDB-Py/pull/548)
  - This feature provides the capability to consume partial query results with a fixed maximum buffer size
    rather than the the default behavior of resizing buffers and resubmitting to completion.
    Usage example: `examples/incomplete_iteration.py`
    (along with test in: `test_libtiledb.py:test_incomplete_return`)
* Rename FragmentsInfo to FragmentInfoList [#551](https://github.com/TileDB-Inc/TileDB-Py/pull/551)
* Dataframe creation uses Zstd default compression level (-1) [#552](https://github.com/TileDB-Inc/TileDB-Py/pull/552)
* Rename Fragment Info API's `non_empty_domain` attribute to `nonempty_domain` [#553](https://github.com/TileDB-Inc/TileDB-Py/pull/553)
* Added configuration option `py.alloc_max_bytes` to control maximum initial buffer allocation [#557](https://github.com/TileDB-Inc/TileDB-Py/pull/557)

## Bug fixes
* Fixed incorrected error raised in .df[] indexer when pyarrow not installed [#554](https://github.com/TileDB-Inc/TileDB-Py/pull/554)
* Fixed `from_pandas(attr_filters=None, dim_filters=None)` (previously used internal defaults) [#564](https://github.com/TileDB-Inc/TileDB-Py/pull/554)
* Fixed `from_pandas` write bug due to incorrect classification of str/bytes columns [#562](https://github.com/TileDB-Inc/TileDB-Py/pull/562)
* Fix segfault due to mismatched validity num and data buffer sizes [#567](https://github.com/TileDB-Inc/TileDB-Py/pull/567)

# TileDB-Py 0.8.8 Release Notes

## TileDB Embedded updates:
* TileDB-Py 0.8.8 includes TileDB Embedded [TileDB 2.2.8](https://github.com/TileDB-Inc/TileDB/releases/tag/2.2.8)

# TileDB-Py 0.8.7 Release Notes

## Improvements
* ArraySchema support for `cell_order="hilbert"` [#535](https://github.com/TileDB-Inc/TileDB-Py/pull/535)

## Bug fixes
* Fixed regression in `from_pandas` with string-valued index dimensions [#526](https://github.com/TileDB-Inc/TileDB-Py/pull/526)
* Fixed GC lifetime bug in string buffer conversion  [#525](https://github.com/TileDB-Inc/TileDB-Py/pull/526)
* Fixed `FilterList`'s `repr()` method [#528](https://github.com/TileDB-Inc/TileDB-Py/pull/528)

# TileDB-Py 0.8.6 Release Notes

## TileDB Embedded updates:
* TileDB-Py 0.8.6 includes TileDB Embedded [TileDB 2.2.7](https://github.com/TileDB-Inc/TileDB/releases/tag/2.2.7)

## Improvements
* Addition of `VFS()` functions `copy_file()` and `copy_dir()` [#507](https://github.com/TileDB-Inc/TileDB-Py/pull/507)
* Add support in `from_pandas` for storing Pandas extension types as variable-length attributes [#515](https://github.com/TileDB-Inc/TileDB-Py/pull/515)
* Add support for sparse writes to dense arrays [#521](https://github.com/TileDB-Inc/TileDB-Py/pull/521)

## Bug fixes
* Multi-length attributes, regardless of fixed or var-length, do not work query properly with PyArrow enabled due to lack of Arrow List support. When using `.df[]` with PyArrow enabled, we are returning a clear message to the user to use `query(use_pyarrow=False)` [#513](https://github.com/TileDB-Inc/TileDB-Py/pull/513)

# TileDB-Py 0.8.5 Release Notes

## TileDB Embedded updates:
* TileDB-Py 0.8.5 includes TileDB Embedded [TileDB 2.2.6](https://github.com/TileDB-Inc/TileDB/releases/tag/2.2.6)

## Documentation Updates
* Added example reading/writing RGB (multi-component) array [#487](https://github.com/TileDB-Inc/TileDB-Py/pull/487)

## Improvements
* Restore `tiledb.stats_dump` default to `verbose=True` [#491](https://github.com/TileDB-Inc/TileDB-Py/pull/491)
* Remove `non_empty_domain_var()` Fragment Info PyBind11 Function and only use `get_non_empty_domain()` for both fixed and var-length domains [#505](https://github.com/TileDB-Inc/TileDB-Py/pull/505)

# TileDB-Py 0.8.4 Release Notes

## Improvements
* Addition of high-level function `array_fragments()` that returns a `FragmentsInfo` object [#488](https://github.com/TileDB-Inc/TileDB-Py/pull/488)
* Added support for `from_pandas`/`df[]` round-trip of Pandas nullable integer and bool types [#480](https://github.com/TileDB-Inc/TileDB-Py/pull/480)
* Fragment info API example usage now provided at `examples/fragment_info.py` [#479](https://github.com/TileDB-Inc/TileDB-Py/pull/479)
* Fragment info API parameters have been rearranged to match the rest of the TileDB Python API such that the `uri` is provided first and `context`, an optional parameter that defaults to `tiledb.default_ctx()`, is provided second [#479](https://github.com/TileDB-Inc/TileDB-Py/pull/479)

## Bug fixes
* Fix bug in `Attr` to ensure that all Unicode strings are automatically set to `var=True` [#495]https://github.com/TileDB-Inc/TileDB-Py/pull/495
* Fix bug in Array.multi_index slicing bug for sparse array with dimension range including 0 [#482](https://github.com/TileDB-Inc/TileDB-Py/pull/482)

# TileDB-Py 0.8.3 Release Notes

## TileDB Embedded updates:
* TileDB-Py 0.8.3 includes TileDB Embedded [TileDB 2.2.4](https://github.com/TileDB-Inc/TileDB/releases/tag/2.2.4)

## Improvements
* Added `nullable` keyword argument to `Attr` constructor [#474](https://github.com/TileDB-Inc/TileDB-Py/pull/474)

## Bug fixes
* Fix bug in Array.multi_index with slice range including 0 (incorrectly used the nonempty domain as endpoint) [#473](https://github.com/TileDB-Inc/TileDB-Py/pull/473)

# TileDB-Py 0.8.2 Release Notes

## Packaging Notes
* This is a version bump to fix numpy compatibility pinning in the wheel build system.

# TileDB-Py 0.8.1 Release Notes

## TileDB Embedded updates:
* TileDB-Py 0.8.1 includes TileDB Embedded [TileDB 2.2.3](https://github.com/TileDB-Inc/TileDB/releases/tag/2.2.3)

## Packaging Notes
* TileDB-Py 0.8 does not support Python 2.

# TileDB-Py 0.8.0 Release Notes

## TileDB Embedded updates:
* TileDB-Py 0.8.0 includes TileDB Embedded 2.2.2 featuring a number of significant
  improvements in core storage engine functionality. See release notes for
  [TileDB 2.2.1](https://github.com/TileDB-Inc/TileDB/releases/tag/2.2.1) and
  [TileDB 2.2.2](https://github.com/TileDB-Inc/TileDB/releases/tag/2.2.2).

## Packaging Notes
* TileDB-Py 0.8 does not support Python 2.

## Improvements
* Add initial `tiledb.from_parquet` functionality (beta) [[a90d5d9b1b](https://github.com/TileDB-Inc/TileDB-Py/commit/a90d5d9b1b6a39b48090592297fe98a7f33338fb)]
* Preload metadata in .df query path to reduce read latency for remote arrays [[79ab12fcf0](https://github.com/TileDB-Inc/TileDB-Py/commit/79ab12fcf0ede0cbac822392a30ee7640595e93c)]

## Bug fixes
* Update py::dtype usage for compatibility with pybind11 2.6.2 [[9d3d3d3c43](https://github.com/TileDB-Inc/TileDB-Py/commit/9d3d3d3c430fbc058d04773f03ddc63bd47f79e3)]

# TileDB-Py 0.7.7 Release Notes

## Bug fixes
* Cherry-pick commit 9d3d3d3c43 to ix runtime bug in conda packages built against pybind11 2.6.2 [9d3d3d3c430f](https://github.com/TileDB-Inc/TileDB-Py/commit/9d3d3d3c430fbc058d04773f03ddc63bd47f79e3)

# TileDB-Py 0.7.6 Release Notes

## Packaging Notes
* TileDB-Py 0.7.x will be the last version of TileDB-Py supporting Python 2.

## Bug fixes
* Fix read compatibility for empty strings written with 2.1 or 2.2 [#462](https://github.com/TileDB-Inc/TileDB-Py/pull/462)
* Fix #457: make sure to fit automatic tile extent to dim range for date type [#464](https://github.com/TileDB-Inc/TileDB-Py/pull/464)

# TileDB-Py 0.7.5 Release Notes

## Packaging Notes
* TileDB-Py 0.7.x will be the last version of TileDB-Py supporting Python 2.

## TileDB Embedded updates:
* TileDB-Py 0.7.5 includes [TileDB Embedded 2.1.6](https://github.com/TileDB-Inc/TileDB/releases/tag/2.1.6)

## Improvements
* FragmentInfo API by default returns information from all fragments and dimensions [#444](https://github.com/TileDB-Inc/TileDB-Py/pull/444)
* Add integer multi-indexing for NumPy datetime64 dimensions [#447](https://github.com/TileDB-Inc/TileDB-Py/pull/447)
* Add `from_csv/pandas` support for `timestamp` keyword argument to specify write timestamp [#450](https://github.com/TileDB-Inc/TileDB-Py/pull/450)
* Add verbosity option to `stats_dump()` [#452](https://github.com/TileDB-Inc/TileDB-Py/pull/452)
* Add `unique_dim_values()` to return unique dimension values for a given `SparseArray` [#454](https://github.com/TileDB-Inc/TileDB-Py/pull/454)
* Add support to `query()` for returning subsets of specified dimensions [#458](https://github.com/TileDB-Inc/TileDB-Py/pull/458)
* Optimize string array writes [#459](https://github.com/TileDB-Inc/TileDB-Py/pull/459)

## Bug fixes
* Fix `Dim.shape` for dense array with datetime dimension [#448](https://github.com/TileDB-Inc/TileDB-Py/pull/448)

# TileDB-Py 0.7.4 Release Notes

## Improvements
* Support selecting subset of dimensions in Array.query via new keyword argument `dims: List[String]`. The `coords=True` kwarg is still supported for compatibility, and continues to return all dimensions [#433](https://github.com/TileDB-Inc/TileDB-Py/pull/433)
* Support Dim(filters=FilterList) keyword argument to set filters on a per-Dim basis [#434](https://github.com/TileDB-Inc/TileDB-Py/pull/434)
* Support tiledb.from_csv setting attribute and dimension filters by dictionary of {name: filter} [#434](https://github.com/TileDB-Inc/TileDB-Py/pull/434)
* Add ArraySchema.check wrapping `tiledb_array_schema_check` [#435](https://github.com/TileDB-Inc/TileDB-Py/pull/435)
* Add support for attribute fill values `tiledb.Attr(fill=...)` and `Attr.fill` getter [#437](https://github.com/TileDB-Inc/TileDB-Py/pull/437)

## API Changes
* tiledb.from_csv keyword arg `attrs_filters` renamed to `attr_filters` [#434](https://github.com/TileDB-Inc/TileDB-Py/pull/434)

## Bug fixes
* Fix bug in `multi_index` slicing of dense arrays [#438](https://github.com/TileDB-Inc/TileDB-Py/pull/438)

# TileDB-Py 0.7.3 Release Notes

## Improvements
* The default result layout for indexing/querying sparse arrays is now TILEDB_UNORDERED [#428](https://github.com/TileDB-Inc/TileDB-Py/pull/428), [#431](https://github.com/TileDB-Inc/TileDB-Py/pull/431)
* Added documentation for all TileDB-Py configuration parameters [#430](https://github.com/TileDB-Inc/TileDB-Py/pull/430)
* Fixed documentation rendering for `Array.query` [#430](https://github.com/TileDB-Inc/TileDB-Py/pull/430)

## Bug fixes
* Fix sparse dimension type selection when array type is not specified to from_pandas [#429](https://github.com/TileDB-Inc/TileDB-Py/pull/429)
* Don't pass allows_duplicates=True to dense array constructor (tiledb.from_csv) [#428](https://github.com/TileDB-Inc/TileDB-Py/pull/428)

# TileDB-Py 0.7.2 Release Notes

## TileDB Embedded updates:
* TileDB-Py 0.7.2 includes [TileDB Embedded 2.1.3](https://github.com/TileDB-Inc/TileDB/releases/tag/2.1.3)
  Including a fix for issue [#409](https://github.com/TileDB-Inc/TileDB-Py/issues/409).

## Changes
* The default array type for `from_pandas` and `from_csv` is now dense, if unspecified, except when passing a dataframe with string indexes to `from_pandas` [#424](https://github.com/TileDB-Inc/TileDB-Py/pull/408)

## Improvements
* Automatically determine column to dimension mapping for `tiledb.from_csv` append mode [#408](https://github.com/TileDB-Inc/TileDB-Py/pull/408)

## Bug fixes
* Fixed `tiledb.from_csv/dataframe` error when ingesting single-row/index datasets [#422]()
* Fixed intermittent `csv_sparse_col_to_dims` failure due to duplicate result ordering [#423](https://github.com/TileDB-Inc/TileDB-Py/pull/423)

# TileDB-Py 0.7.1 Release Notes

## Improvements
* Added support for `df[]` indexing via `tiledb.Array.query` [#411](https://github.com/TileDB-Inc/TileDB-Py/pull/411)
* Modified `stats_dump` to return internal stats as string, allowing for output in Jupyter notebooks [#403](https://github.com/TileDB-Inc/TileDB-Py/pull/403)
* Added `__repr__` to `Array` and `Ctx` [#413](https://github.com/TileDB-Inc/TileDB-Py/pull/413)
* `tiledb.open` now supports `timestamp` keyword argument [#419](https://github.com/TileDB-Inc/TileDB-Py/pull/419)
* `tiledb.Domain` now supports passing a list of `Dim`s without unpacking [#419](https://github.com/TileDB-Inc/TileDB-Py/pull/419)

## Bug fixes
* Fixed PyPI wheels load error on newer macOS due to overlinkage against system libraries in build process (curl -> libintl) [#418](https://github.com/TileDB-Inc/TileDB-Py/pull/418)
* Fixed PyPI wheels load error on Windows due to building against TBB [#419](https://github.com/TileDB-Inc/TileDB-Py/pull/419)
* Fixed indexing of attribute named 'coords' [#414](https://github.com/TileDB-Inc/TileDB-Py/pull/414)
* `open_dataframe` now uses the underlying Array's `nonempty_domain` to avoid errors opening unlimited domain arrays [#409](https://github.com/TileDB-Inc/TileDB-Py/pull/409)

# TileDB-Py 0.7.0 Release Notes

## TileDB Embedded updates:
* TileDB-Py 0.7.0 includes [TileDB Embedded 2.1.2](https://github.com/TileDB-Inc/TileDB/releases/tag/2.1.2)
  featuring a number of significant improvements, with major highlights including:
  - no longer uses Intel TBB for parallelization by default. Along with many benefits to TileDB Embedded, this
    significantly reduces complications and bugs with python multiprocessing fork mode.
  - Support coalescing subarray ranges to give major performance boosts.

## Packaging Notes
* TileDB-Py 0.7 packages on PyPI support macOS 10.13+ and manylinux10-compatible Linux distributions only.
  For now, wheels could be produced supporting older systems but without Google Cloud Support; if needed,
  please contact us to discuss.

## Improvements
* Added ".df[]" indexer tiledb.Array: directly returns a Pandas dataframe from a query (uses `multi_index` indexing behavior) [#390](https://github.com/TileDB-Inc/TileDB-Py/pull/389)
* Added parallel CSV ingestion example using Python multiprocessing with `tiledb.from_csv` [#397](https://github.com/TileDB-Inc/TileDB-Py/pull/397)
* Added wrapping and support for TileDB checksumming filters: `ChecksumMD5Filter` and `ChecksumSHA256Filter` [#389](https://github.com/TileDB-Inc/TileDB-Py/pull/389)
* Removed TBB install from default setup.py, corresponding to TileDB Embedded changes [#389](https://github.com/TileDB-Inc/TileDB-Py/pull/389)
* Add support for 'capacity' kwarg to `from_csv`/`from_pandas` [#391](https://github.com/TileDB-Inc/TileDB-Py/pull/391)
* Add support for 'tile' kwarg to `from_csv`/`from_pandas` to customize Dim tile extent [#391](https://github.com/TileDB-Inc/TileDB-Py/pull/391)
* Added '--release-symbols' option for building in release optimization with debug symbols [#402](https://github.com/TileDB-Inc/TileDB-Py/pull/402)
* Changed `allows_duplicates` default to `True` for `from_csv/from_pandas` [#394](https://github.com/TileDB-Inc/TileDB-Py/pull/394)

## Bug fixes
* Fixed bug indexing anonymous attributes of sparse arrays using `A[]` (did not affect dense or multi_index) [#404](https://github.com/TileDB-Inc/TileDB-Py/pull/404)
* Fixed rendering of column name in mixed dtype exception [#382](https://github.com/TileDB-Inc/TileDB-Py/pull/382)
* Fixed forwarding of 'ctx' kwarg to from_csv/from_pandas [#383](https://github.com/TileDB-Inc/TileDB-Py/pull/383)
* Fixed type of return values for empty results when indexing a sparse array [#384](https://github.com/TileDB-Inc/TileDB-Py/pull/384)

## Misc Updates
* Added round-trip tests for all filter `repr` objects [#389](https://github.com/TileDB-Inc/TileDB-Py/pull/389)

# TileDB-Py 0.6.6 Release Notes

**Note that we will be removing wheel support for macOS 10.9-10.12 in TileDB-Py 0.7 (planned for release in August 2020).** This change is due to upstream (AWS SDK) minimum version requirements. The minimum supported version for macOS wheels on PyPI will be macOS 10.13.

**Note that we will be removing support for [manylinux1](https://github.com/pypa/manylinux/tree/manylinux1) wheels in TileDB-Py 0.7 (planned for release in August 2020).** manylinux1 is based on CentOS5, which has been unsupported for several years. We now provide wheels built with [manylinux2010](https://www.python.org/dev/peps/pep-0571/), which is based on CentOS6 / glibc 2.12.

## Improvements
* Bump release target to [TileDB 2.0.7](https://github.com/TileDB-Inc/TileDB/releases/tag/2.0.7)

# TileDB-Py 0.6.5 Release Notes

We have added manylinux2010 wheels, corresponding to CentOS6 / glibc 2.12.

We are deprecating support for manylinux1 (CentOS5 / glibc 2.0.7), which is not supported by
the Google Cloud Storage SDK. We are planning to remove manylinux1 wheel support in the
TileDB-Py 0.7 release.


## Improvements
* Enabled Google Cloud Storage support in macOS and linux (manylinux2010) wheels on PyPI ([#364](https://github.com/TileDB-Inc/TileDB-Py/pull/364))

# TileDB-Py 0.6.4 Release Notes

## API notes
* Deprecated `initialize_ctx` in favor of `default_ctx(config: tiledb.Config)` [#351](https://github.com/TileDB-Inc/TileDB-Py/pull/351)

## Improvements
* Bump release target to [TileDB 2.0.6](https://github.com/TileDB-Inc/TileDB/releases/tag/2.0.6)
* Improved error reporting for input data type mismatches [#359](https://github.com/TileDB-Inc/TileDB-Py/pull/359)
* Added `tiledb.VFS.dir_size` [#343](https://github.com/TileDB-Inc/TileDB-Py/pull/343)
* Added read and buffer conversion statistics for python to `tiledb.stats_dump` [#354](https://github.com/TileDB-Inc/TileDB-Py/pull/354)
* Implemented string deduplication to reduce conversion time for string arrays [#357](https://github.com/TileDB-Inc/TileDB-Py/pull/357)

## Bug fixes
* Fixed argument order for `Array.consolidate` with a Config override parameter [#344](https://github.com/TileDB-Inc/TileDB-Py/pull/344)

# TileDB-Py 0.6.3 Release Notes

## Improvements
* Bump release target to [TileDB 2.0.5](https://github.com/TileDB-Inc/TileDB/releases/tag/2.0.5)

## Bug fixes
* Fix unnecessary implicit ordering requirement for multi-attribute assignment. [#328](https://github.com/TileDB-Inc/TileDB-Py/pull/328)

# TileDB-Py 0.6.2 Release Notes

## Bug fixes
* Fix `nonempty_domain` with heterogeneous non-string dimensions ([#320](https://github.com/TileDB-Inc/TileDB-Py/pull/320))

## Improvements
* Add doctest for `tiledb.vacuum` ([#319](https://github.com/TileDB-Inc/TileDB-Py/pull/320))

# TileDB-Py 0.6.1 Release Notes

## Bug fixes
* Fix assignment order for `nonempty_domain` with string dimensions ([#308](https://github.com/TileDB-Inc/TileDB-Py/pull/308)) (test in [#311](https://github.com/TileDB-Inc/TileDB-Py/commit/35e5ff64ccfe7bf8f30a5900bfbe67c46cd1f97d))
* Fix bug in string attribute handling for var-length attributes ([#307](https://github.com/TileDB-Inc/TileDB-Py/issues/307))
* Fix regression reading anonymous attributes from TileDB 1.7 arrays ([#311](https://github.com/TileDB-Inc/TileDB-Py/pull/311))
* Fix incorrect `multi_index` error when string attribute results are empty ([#311](https://github.com/TileDB-Inc/TileDB-Py/pull/311))

# TileDB-Py 0.6.0 Release Notes

## Improvements
* Target TileDB version 2.0
  - Added support for heterogeneous and string-typed dimensions [#304](https://github.com/TileDB-Inc/TileDB-Py/pull/304)
  - Added support for `tiledb_array_vacuum` for cleaning up consolidated fragments
* Added Windows wheels for Python 3.7 and 3.8 on PyPI

# TileDB-Py 0.5.9 Release Notes

* Bump release target to [TileDB 1.7.7](https://github.com/TileDB-Inc/TileDB/releases/tag/1.7.7)

# TileDB-Py 0.5.8 Release Notes

* Rebuild/release due to wheel build error on linux for 0.5.7.

# TileDB-Py 0.5.7 Release Notes

* Bump release target to [TileDB 1.7.6](https://github.com/TileDB-Inc/TileDB/releases/tag/1.7.6)

# TileDB-Py 0.5.6 Release Notes

* Bump release target to [TileDB 1.7.5](https://github.com/TileDB-Inc/TileDB/releases/tag/1.7.5)

# TileDB-Py 0.5.5 Release Notes

* Bump release target to [TileDB 1.7.4](https://github.com/TileDB-Inc/TileDB/releases/tag/1.7.4)

## Improvements
- Return coordinates by default for dense `multi_index` queries [#259](
https://github.com/TileDB-Inc/TileDB-Py/pull/259)

# TileDB-Py 0.5.4 Release Notes

* Bump release target to [TileDB 1.7.3](https://github.com/TileDB-Inc/TileDB/releases/tag/1.7.3)

## Improvements
- macOS wheels are now available on PyPI [#258](https://github.com/TileDB-Inc/TileDB-Py/pull/258)
- Delay default ctx initialization, allows per-process global config options to be controlled by user [#256](https://github.com/TileDB-Inc/TileDB-Py/pull/256)

# TileDB-Py 0.5.3 Release Notes

PyPI packages: https://pypi.org/project/tiledb/0.5.3/

## Improvements
- Reduce i/o overhead of `tiledb.open` and array constructors. [#239](https://github.com/TileDB-Inc/TileDB-Py/pull/239), [#240](https://github.com/TileDB-Inc/TileDB-Py/pull/240)
- Internal support for retrying incomplete queries in all array indexing modes. [#238](https://github.com/TileDB-Inc/TileDB-Py/pull/238), [#252](https://github.com/TileDB-Inc/TileDB-Py/pull/252)
- Eliminate reference cycles to improve Ctx cleanup. [#249](https://github.com/TileDB-Inc/TileDB-Py/pull/249)
- Support for retrieving compressor level from filter. [#234](https://github.com/TileDB-Inc/TileDB-Py/pull/234)

## Bug fixes
- Fix variable-length indexing error. [#236](https://github.com/TileDB-Inc/TileDB-Py/pull/236)
- Fix race condition initializing `tiledb.cloud` mixin from thread pool. [#246](https://github.com/TileDB-Inc/TileDB-Py/pull/246)

# TileDB-Py 0.5.2 Release Notes

## Bug fixes
- Fix bug in multi_index result buffer calculation [#232](https://github.com/TileDB-Inc/TileDB-Py/pull/232)

# TileDB-Py 0.5.1 Release Notes

## Bug fixes
- [Fix current buffer size calculation](https://github.com/TileDB-Inc/TileDB-Py/commit/3af75b5911b2195ceb66a41d582d9ffa9aa227b6)
- [Fix incorrect query_free in multi-range dense path](https://github.com/TileDB-Inc/TileDB-Py/commit/dbec665da3ebd0e0b5a341d22e47b25ede05cd7d)

## Other
- [Support '--tiledb=source' option for setup.py to ensure build from source](https://github.com/TileDB-Inc/TileDB-Py/commit/67e7c5c490caf97c5351352cb720116a1c5e1a0d)

# TileDB-Py 0.5.0 Release Notes

## New features
- add support for multi-range queries [#219](https://github.com/TileDB-Inc/TileDB-Py/pull/219)
- add support for TileDB array metadata [#213](https://github.com/TileDB-Inc/TileDB-Py/pull/213)
- add support for TILEDB_DATETIME_* attributes, domains, and slicing [#211](https://github.com/TileDB-Inc/TileDB-Py/pull/211)
- add support for retrieving list of fragments written by the most recent write to an array [#207](https://github.com/TileDB-Inc/TileDB-Py/pull/207)

## Bug fixes
- fix read error with multi-attribute sparse arrays [#214](https://github.com/TileDB-Inc/TileDB-Py/pull/214)

# TileDB-Py 0.4.4 Release Notes

* Bump release target to [TileDB 1.6.3](https://github.com/TileDB-Inc/TileDB/releases/tag/1.6.3)

## New features
- add `dim_type` keyword argument to `from_numpy` in order to override inferred Dimension dtype [#194](https://github.com/TileDB-Inc/TileDB-Py/pull/194)
- add `Array.domain_index`: slice over any range within the domain bounds, including negative slices [#202](https://github.com/TileDB-Inc/TileDB-Py/pull/202)

# TileDB-Py 0.4.3 Release Notes

* Bump release target to [TileDB 1.6.0](https://github.com/TileDB-Inc/TileDB/releases/tag/1.6.0)


## New features
- allow `tiledb.open` and `Array.create` to take an optional Ctx to override schema [#162](https://github.com/TileDB-Inc/TileDB-Py/pull/162)
- add `tiledb.array_exists` [#167](https://github.com/TileDB-Inc/TileDB-Py/pull/167)

## Bug fixes
- wrap query_submits into try / finally blocks correctly propagate KeyboardInterrupt errors while cleaning up resources [#155](https://github.com/TileDB-Inc/TileDB-Py/pull/155)
- fixed OOB access in exception handling path [#159](https://github.com/TileDB-Inc/TileDB-Py/pull/159)
- raise an error when trying to consolidate an open readonly array [#172](https://github.com/TileDB-Inc/TileDB-Py/pull/172)

# TileDB-Py 0.4.2 Release Notes

TileDB-Py 0.4.2 contains several improvements as well as bug-fixes associated with the TileDB 1.5.1 release.

## New features

- support for NumPy complex types ([#142](https://github.com/TileDB-Inc/TileDB-Py/pull/142))

## Bug fixes
- fixed query buffer memory leak ([#151](https://github.com/TileDB-Inc/TileDB-Py/pull/151))
- fixed segfault during consolidation ([TileDB #1213](https://github.com/TileDB-Inc/TileDB/pull/1213))
   - *note: to receive this fix, conda and source builds should be updated to TileDB 1.5.1. TileDB-Py 0.4.2 binaries on PyPI bundle the updated TileDB 1.5.1 library.*
- fixed indexing with array dtype different from the platform default ([#146](https://github.com/TileDB-Inc/TileDB-Py/pull/146))
- fixed `VFS.is_bucket` when VFS is initialized with a Ctx object ([#148](https://github.com/TileDB-Inc/TileDB-Py/pull/148))
- fixed `schema_like` to correctly forward a Ctx keyword arg ([#148](https://github.com/TileDB-Inc/TileDB-Py/pull/148))

# TileDB-Py 0.4.1 Release Notes

## New Features:

* several high-level API additions (tiledb.open, .save, .empty_like, .schema_like), and serialization improvements including pickling support for DenseArray objects (#129)
* manylinux1 wheels for Python 2.7, 3.5, 3.6, and 3.7 are available on PyPI: https://pypi.org/project/tiledb

# TileDB-Py 0.4.0 Release Notes

This release builds TileDB-Py against TileDB 1.5

## New Features:

* support for variable-length arrays (#120)

## Breaking changes:

* the Ctx argument is now a keyword argument, simplifying API use in the common case (#122)

  for example: `tiledb.DenseArray(ctx, uri, ...)` becomes: tiledb.DenseArray(uri, ...)
  or optionally `tiledb.DenseArray(uri, ..., ctx=ctx)`<|MERGE_RESOLUTION|>--- conflicted
+++ resolved
@@ -1,14 +1,12 @@
 # TileDB-Py 0.10.4 Release Notes
 
-<<<<<<< HEAD
 ## Bug fixes
 * Error out when applying `QueryCondition` to dense arrays; this feature will be implemented in TileDB Embedded 2.5 [#753](https://github.com/TileDB-Inc/TileDB-Py/pull/753)
 * Ensure that indexer, multi-indexer, and df return the same results when applying `QueryCondition` [#753](https://github.com/TileDB-Inc/TileDB-Py/pull/753)
-=======
+
 ## API Changes
 * Close the `PyFragmentInfo` object in the `FragmentInfoList` constructor to reflect changes in the `FragmentInfo` API in TileDB Embedded 2.5 [#752](https://github.com/TileDB-Inc/TileDB-Py/pull/752)
 * Make `ctx` argument optional for `ArraySchemaEvolution` [#743](https://github.com/TileDB-Inc/TileDB-Py/pull/743)
->>>>>>> 54e6cffe
 
 # TileDB-Py 0.10.3 Release Notes
 

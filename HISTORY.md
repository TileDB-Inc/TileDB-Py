# In Progress

## Improvements
* `setup.py` retrieves core version by using `ctypes` to call `tiledb_version` rather than parsing `tiledb_version.h` [#1191](https://github.com/TileDB-Inc/TileDB-Py/pull/1191)

## API Changes
<<<<<<< HEAD
* Support `QueryCondition` for dense arrays [#1198](https://github.com/TileDB-Inc/TileDB-Py/pull/1198)
=======
* Querying dense array with `[:]` returns shape that matches nonempty domain, consistent with `.df[:]` and .multi_index[:]` [#1199](https://github.com/TileDB-Inc/TileDB-Py/pull/1199)
>>>>>>> f7145ede

# TileDB-Py 0.16.1 Release Notes

## TileDB Embedded updates:
* TileDB-Py 0.16.1 includes TileDB Embedded [TileDB 2.10.1](https://github.com/TileDB-Inc/TileDB/releases/tag/2.10.1)

# TileDB-Py 0.16.0 Release Notes

## TileDB Embedded updates:
* TileDB-Py 0.16.0 includes TileDB Embedded [TileDB 2.10.0](https://github.com/TileDB-Inc/TileDB/releases/tag/2.10.0)

## API Changes
* Addition of `Filestore` API [#1070](https://github.com/TileDB-Inc/TileDB-Py/pull/1070)
* Use `bool` instead of `uint8` for Boolean dtype in `dataframe_.py` [#1154](https://github.com/TileDB-Inc/TileDB-Py/pull/1154)
* Support `QueryCondition` OR operator [#1146](https://github.com/TileDB-Inc/TileDB-Py/pull/1146)

# TileDB-Py 0.15.6 Release Notes

## TileDB Embedded updates:
* TileDB-Py 0.15.6 includes TileDB Embedded [TileDB 2.9.5](https://github.com/TileDB-Inc/TileDB/releases/tag/2.9.5)

# TileDB-Py 0.15.5 Release Notes

## TileDB Embedded updates:
* TileDB-Py 0.15.5 includes TileDB Embedded [TileDB 2.9.4](https://github.com/TileDB-Inc/TileDB/releases/tag/2.9.4)

## API Changes
* Support `TILEDB_BLOB` dtype [#1159](https://github.com/TileDB-Inc/TileDB-Py/pull/1159)

## Bug Fixes
* Fix error where passing a `Context` to `Group` would segfault intermittenly [#1165](https://github.com/TileDB-Inc/TileDB-Py/pull/1165)
* Correct Boolean values when `use_arrow=True` [#1167](https://github.com/TileDB-Inc/TileDB-Py/pull/1167)

# TileDB-Py 0.15.4 Release Notes

## Packaging Notes
* Due to a packaging error, the wheels for 0.15.4 should not be used.

# TileDB-Py 0.15.3 Release Notes

## TileDB Embedded updates:
* TileDB-Py 0.15.3 includes TileDB Embedded [TileDB 2.9.3](https://github.com/TileDB-Inc/TileDB/releases/tag/2.9.3)

# TileDB-Py 0.15.2 Release Notes

## TileDB Embedded updates:
* TileDB-Py 0.15.2 includes TileDB Embedded [TileDB 2.9.2](https://github.com/TileDB-Inc/TileDB/releases/tag/2.9.2)

## Improvements
* Refactor `MultiRangeIndexer` & `DataFrameIndexer`: addition of ABC `_BaseIndexer` with virtual method `_run_query` and generator `_BaseIndexer.__iter__`; remove `_iter_state`; and fix bugs related to incomplete queries [#1134](https://github.com/TileDB-Inc/TileDB-Py/pull/1134)

## Bug Fixes
* Fix race condition in `{Dense,Sparse}Array.__new__` [#1096](https://github.com/TileDB-Inc/TileDB-Py/pull/1096)
* Correcting `stats_dump` issues: Python stats now also in JSON form if `json=True`, resolve name mangling of `json` argument and `json` module, and pulling "timer" and "counter" stats from `stats_json_core` for `libtiledb`>=2.3  [#1140](https://github.com/TileDB-Inc/TileDB-Py/pull/1140)

## API Changes
* Addition of `tiledb.DictionaryFilter` [#1074](https://github.com/TileDB-Inc/TileDB-Py/pull/1074)
* Add support for `Datatype::TILEDB_BOOL` [#1110](https://github.com/TileDB-Inc/TileDB-Py/pull/1110)
* Addition of `Group.__contains__` to check if member with given name is in Group [#1125](https://github.com/TileDB-Inc/TileDB-Py/pull/1125)
* Support with-statement for `Group`s [#1124](https://github.com/TileDB-Inc/TileDB-Py/pull/1124)
* Addition of `keys`, `values`, and `items` to `Group.meta` [#1123](https://github.com/TileDB-Inc/TileDB-Py/pull/1123)
* `Group.member` also returns name if given [#1141](https://github.com/TileDB-Inc/TileDB-Py/pull/1141)

# TileDB-Py 0.15.1 Release Notes

## TileDB Embedded updates:
* TileDB-Py 0.15.1 includes TileDB Embedded [TileDB 2.9.1](https://github.com/TileDB-Inc/TileDB/releases/tag/2.9.1)

# TileDB-Py 0.15.0 Release Notes

## TileDB Embedded updates:
* TileDB-Py 0.15.0 includes TileDB Embedded [TileDB 2.9.0](https://github.com/TileDB-Inc/TileDB/releases/tag/2.9.0)

## Misc Updates
* Wheels will no longer be supported for macOS 10.14 Mojave; the minimum supported macOS version is now 10.15 Catalina [#1080](https://github.com/TileDB-Inc/TileDB-Py/pull/1080)

# TileDB-Py 0.14.5 Release Notes

## TileDB Embedded updates:
* TileDB-Py 0.14.5 includes TileDB Embedded [TileDB 2.8.3](https://github.com/TileDB-Inc/TileDB/releases/tag/2.8.3)

# TileDB-Py 0.14.4 Release Notes

## Misc Updates
* Update `MACOSX_DEPLOYMENT_TARGET` from 10.14 to 10.15 [#1080](https://github.com/TileDB-Inc/TileDB-Py/pull/1080)

## Bug Fixes
* Correct handling of Arrow cell count with all empty result [#1082](https://github.com/TileDB-Inc/TileDB-Py/pull/1082)

# TileDB-Py 0.14.3 Release Notes

## Improvements
* Refactor display of TileDB objects in Jupyter notebooks to be more readable [#1049](https://github.com/TileDB-Inc/TileDB-Py/pull/1049)
* Improve documentation for `Filter`, `FilterList`, `VFS`, `FileIO`, `Group`, and  `QueryCondition` [#1043](https://github.com/TileDB-Inc/TileDB-Py/pull/1043), [#1058](https://github.com/TileDB-Inc/TileDB-Py/pull/1058)

## Bug Fixes
* `Dim.shape` correctly errors out if type is not integer or datetime [#1055](https://github.com/TileDB-Inc/TileDB-Py/pull/1055)
* Correctly check dtypes in `from_pandas` for supported versions of NumPy <1.20 [#1054](https://github.com/TileDB-Inc/TileDB-Py/pull/1054)
* Fix Arrow Table lifetime issues when using`.query(return_arrow=True)` [#1056](https://github.com/TileDB-Inc/TileDB-Py/pull/1056)

# TileDB-Py 0.14.2 Release Notes

## TileDB Embedded updates:
* TileDB-Py 0.14.2 includes TileDB Embedded [TileDB 2.8.2](https://github.com/TileDB-Inc/TileDB/releases/tag/2.8.2)

## Improvements
* Add `Group` and `Object` to docs [#1040](https://github.com/TileDB-Inc/TileDB-Py/pull/1040)

## Bug Fixes
* Correct `Group.__repr__` to call correct `_dump` function [#1040](https://github.com/TileDB-Inc/TileDB-Py/pull/1040)
* Check type of `ctx` in `from_pandas` and `from_csv` [#1042](https://github.com/TileDB-Inc/TileDB-Py/pull/1042)
* Only allow use of `.df` indexer for `.query(return_arrow=True)`; error out with meaningful error message otherwise [#1045](https://github.com/TileDB-Inc/TileDB-Py/pull/1045)

# TileDB-Py 0.14.1 Release Notes

## TileDB Embedded updates:
* TileDB-Py 0.14.1 includes TileDB Embedded [TileDB 2.8.1](https://github.com/TileDB-Inc/TileDB/releases/tag/2.8.1)

# TileDB-Py 0.14.0 Release Notes

## TileDB Embedded updates:
* TileDB-Py 0.14.0 includes TileDB Embedded [TileDB 2.8.0](https://github.com/TileDB-Inc/TileDB/releases/tag/2.8.0)

## API Changes
* Addition of `Group` and `Object` classes to support improved groups [#1022](https://github.com/TileDB-Inc/TileDB-Py/pull/1022)

# TileDB-Py 0.13.3 Release Notes

## TileDB Embedded updates:
* The Python 3.10 / manylinux2014 wheels for TileDB-Py 0.13.3 include TileDB Embedded [TileDB 2.7.2](https://github.com/TileDB-Inc/TileDB/releases/tag/2.7.2) built with GCS support

## Improvements
* Move `VFS`, `FileIO`, and `FileHandle` classes from Cython to Pybind11 [#934](https://github.com/TileDB-Inc/TileDB-Py/pull/934)

# TileDB-Py 0.13.2 Release Notes

## TileDB Embedded updates:
* TileDB-Py 0.13.2 includes TileDB Embedded [TileDB 2.7.2](https://github.com/TileDB-Inc/TileDB/releases/tag/2.7.2)

## Improvements
* Move `FilterList` and `Filter` classes from Cython to Pybind11 [#921](https://github.com/TileDB-Inc/TileDB-Py/pull/921)

## Bug Fixes
* Fix default validity for write to nullable attribute [#994](https://github.com/TileDB-Inc/TileDB-Py/pull/994)
* Reduce query time for dense var-length arrays by including extra offset element in initial buffer allocation [#1005](https://github.com/TileDB-Inc/TileDB-Py/pull/1005)
* Fix round-trippable repr for dimension tile [#998](https://github.com/TileDB-Inc/TileDB-Py/pull/998)

## API Changes
* Addition of `ArraySchema.version` to get version of array schema [#949](https://github.com/TileDB-Inc/TileDB-Py/pull/949)
* Deprecate `coords_filters` from `ArraySchema` [#993](https://github.com/TileDB-Inc/TileDB-Py/pull/993)
* Allow setting `ascii` in `column_type` for `from_pandas`/`from_csv` [#999](https://github.com/TileDB-Inc/TileDB-Py/pull/999)

# TileDB-Py 0.13.1 Release Notes

## TileDB Embedded updates:
* TileDB-Py 0.13.1 includes TileDB Embedded [TileDB 2.7.1](https://github.com/TileDB-Inc/TileDB/releases/tag/2.7.1)

# TileDB-Py 0.13.0 Release Notes

## TileDB Embedded updates:
* TileDB-Py 0.13.0 includes TileDB Embedded [TileDB 2.7.0](https://github.com/TileDB-Inc/TileDB/releases/tag/2.7.0)

## API Changes
* Deprecate partial vacuuming [#930](https://github.com/TileDB-Inc/TileDB-Py/pull/930)
* Default `from_csv` to use `filter=ZstdFilter()` if not specified for `Attr` or `Dim` [#937](https://github.com/TileDB-Inc/TileDB-Py/pull/937)

# TileDB-Py 0.12.4 Release Notes

## TileDB Embedded updates:
* TileDB-Py 0.12.4 includes TileDB Embedded [TileDB 2.6.4](https://github.com/TileDB-Inc/TileDB/releases/tag/2.6.4)

# TileDB-Py 0.12.3 Release Notes

## TileDB Embedded updates:
* TileDB-Py 0.12.3 includes TileDB Embedded [TileDB 2.6.3](https://github.com/TileDB-Inc/TileDB/releases/tag/2.6.3)

## Bug Fixes
* Properly initalize query in order to retrieve estimate results [#920](https://github.com/TileDB-Inc/TileDB-Py/pull/920)
* Enable building with serialization disabled [#924](https://github.com/TileDB-Inc/TileDB-Py/pull/924)
* Do not print out `FragmentInfo_frags` for `repr` [#925](https://github.com/TileDB-Inc/TileDB-Py/pull/925)
* Error out with `IndexError` when attempting to use a step in the regular indexer [#911](https://github.com/TileDB-Inc/TileDB-Py/pull/911)

# TileDB-Py 0.12.2 Release Notes

## TileDB Embedded updates:
* TileDB-Py 0.12.2 includes TileDB Embedded [TileDB 2.6.2](https://github.com/TileDB-Inc/TileDB/releases/tag/2.6.2)

## API Changes
* Addition of `ArraySchema.validity_filters` [#898](https://github.com/TileDB-Inc/TileDB-Py/pull/898)

# TileDB-Py 0.12.1 Release Notes

## TileDB Embedded updates:
* TileDB-Py 0.12.1 includes TileDB Embedded [TileDB 2.6.1](https://github.com/TileDB-Inc/TileDB/releases/tag/2.6.1)
## Bug fixes
* Cast 'dim`'s dtype in `Domain` to `str` prior to applying `html.escape` [#883](https://github.com/TileDB-Inc/TileDB-Py/pull/883)
* Support attributes with spaces in `QueryCondition` by casting with attr(); values may be casted with val() [#886](https://github.com/TileDB-Inc/TileDB-Py/pull/886)

# TileDB-Py 0.12.0 Release Notes

## TileDB Embedded updates:
* TileDB-Py 0.12.0 includes TileDB Embedded [TileDB 2.6.0](https://github.com/TileDB-Inc/TileDB/releases/tag/2.6.0)

## API Changes
* Allow writing to dimension-only array (zero attributes) by using assignment to `None`, for example: `A[coords] = None` (given `A: tiledb.Array`) [#854](https://github.com/TileDB-Inc/TileDB-Py/pull/854)
* Remove repeating header names for `attr` when displaying `ArraySchema` in Jupyter Notebooks [#856](https://github.com/TileDB-Inc/TileDB-Py/pull/856)
* `tiledb.VFS.open` returns `FileIO` object; no longer returns `FileHandle` [#802](https://github.com/TileDB-Inc/TileDB-Py/pull/802)
* Addition of `tiledb.copy_fragments_to_existing_array` [#864](https://github.com/TileDB-Inc/TileDB-Py/pull/864)

## Bug fixes
* HTML escape strings for `Dim` and `Attr`'s `name` and `dtype` [#856](https://github.com/TileDB-Inc/TileDB-Py/pull/856)
* Fix attribute view for multi-indexer [#866](https://github.com/TileDB-Inc/TileDB-Py/pull/866)

## Improvements
* Metadata-related API calls are now 'nogil' [#867](https://github.com/TileDB-Inc/TileDB-Py/pull/867)

# TileDB-Py 0.11.5 Release Notes

* Added missing dependency on [`packaging`](https://pypi.org/project/packaging/) in requirements.txt [#852](https://github.com/TileDB-Inc/TileDB-Py/pull/852)

# TileDB-Py 0.11.4 Release Notes

## TileDB Embedded updates:
* TileDB-Py 0.11.4 includes TileDB Embedded [TileDB 2.5.3](https://github.com/TileDB-Inc/TileDB/releases/tag/2.5.3)

## API Changes
* Add rich display for TileDB objects in Jupyter notebooks [#824](https://github.com/TileDB-Inc/TileDB-Py/pull/824)
* Support `TILEDB_STRING_ASCII` for array metadata [#828](https://github.com/TileDB-Inc/TileDB-Py/pull/828)

# TileDB-Py 0.11.3 Release Notes

## Impovements
* Support for Python 3.10 [#808](https://github.com/TileDB-Inc/TileDB-Py/pull/808)

## API Changes
* Addition of `tiledb.version()` to return version as a tuple [#801](https://github.com/TileDB-Inc/TileDB-Py/pull/801)
* `Query.get_stats` and `Ctx.get_stats` changed function signature; automatically `print_out` stats and add option to output as `json` [#809](https://github.com/TileDB-Inc/TileDB-Py/pull/809)

## Bug fixes
* `tiledb.delete_fragments` removes unused schemas [#813](https://github.com/TileDB-Inc/TileDB-Py/pull/813)

# TileDB-Py 0.11.2 Release Notes

## TileDB Embedded updates:
* TileDB-Py 0.11.2 includes TileDB Embedded [TileDB 2.5.2](https://github.com/TileDB-Inc/TileDB/releases/tag/2.5.2)

## Bug fixes
* Support dict parameter for 'config' argument to VFS constructor [#805](https://github.com/TileDB-Inc/TileDB-Py/pull/805)

# TileDB-Py 0.11.1 Release Notes

## TileDB Embedded updates:
* TileDB-Py 0.11.1 includes TileDB Embedded [TileDB 2.5.1](https://github.com/TileDB-Inc/TileDB/releases/tag/2.5.1)

## Bug fixes
* Support dict parameter for 'config' argument to VFS constructor [#805](https://github.com/TileDB-Inc/TileDB-Py/pull/805)
* Correct libtiledb version checking for Fragment Info API getters' MBRs and array schema name [#784](https://github.com/TileDB-Inc/TileDB-Py/pull/784)

# TileDB-Py 0.11.0 Release Notes

## TileDB Embedded updates:
* TileDB-Py 0.11.0 includes TileDB Embedded [TileDB 2.5.0](https://github.com/TileDB-Inc/TileDB/releases/tag/2.5.0)

## API Changes
* Addition of MBRs to `FragmentInfo` API [#760](https://github.com/TileDB-Inc/TileDB-Py/pull/760)
* Addition of `array_schema_name` to `FragmentInfo` API [#777](https://github.com/TileDB-Inc/TileDB-Py/pull/777)
* Addition of `tiledb.create_array_from_fragments` to copy fragments within a given timestamp range to a new array [#777](https://github.com/TileDB-Inc/TileDB-Py/pull/777)

# TileDB-Py 0.10.5 Release Notes

## API Changes
* Addition of `tiledb.delete_fragments` to remove fragments within a given timestamp range [#774](https://github.com/TileDB-Inc/TileDB-Py/pull/774)

# TileDB-Py 0.10.4 Release Notes

## TileDB Embedded updates:
* TileDB-Py 0.10.4 includes TileDB Embedded [TileDB 2.4.3](https://github.com/TileDB-Inc/TileDB/releases/tag/2.4.3)

## Bug fixes
* Error out when applying `QueryCondition` to dense arrays; this feature will be implemented in TileDB Embedded 2.5 [#753](https://github.com/TileDB-Inc/TileDB-Py/pull/753)
* Ensure that indexer, multi-indexer, and .df return the same results when applying `QueryCondition` [#753](https://github.com/TileDB-Inc/TileDB-Py/pull/753)
* Fix error when using .df with PyArrow 6 due to incorrect metadata field in exported schema [#764](https://github.com/TileDB-Inc/TileDB-Py/pull/764)
* Fix  [#755](https://github.com/TileDB-Inc/TileDB-Py/issues/755): `from_pandas` to correctly round-trip unnamed Index [#761](https://github.com/TileDB-Inc/TileDB-Py/pull/761)
* Fix .df indexer bug with empty result set [#744](https://github.com/TileDB-Inc/TileDB-Py/pull/744)

## API Changes
* Close the `PyFragmentInfo` object in the `FragmentInfoList` constructor to reflect changes in the `FragmentInfo` API in TileDB Embedded 2.5 [#752](https://github.com/TileDB-Inc/TileDB-Py/pull/752)
* Make `ctx` argument optional for `ArraySchemaEvolution` [#743](https://github.com/TileDB-Inc/TileDB-Py/pull/743)
* Remove `coords_filters` from `ArraySchema` for dense arrays [#762](https://github.com/TileDB-Inc/TileDB-Py/pull/762)

# TileDB-Py 0.10.3 Release Notes

## TileDB Embedded updates:
* TileDB-Py 0.10.3 includes TileDB Embedded [TileDB 2.4.2](https://github.com/TileDB-Inc/TileDB/releases/tag/2.4.2)
  - Note that 2.4.1 was skipped due to accidental tagging of the 2.4.1 git tag during CI testing

## API Changes
* Addition of `overwrite` parameter to `Array.create` [#713](https://github.com/TileDB-Inc/TileDB-Py/pull/713)
* Addition of `"ascii"` dtype for `Dim`s [#720](https://github.com/TileDB-Inc/TileDB-Py/pull/720)

## Bug fixes
* Pass `Ctx` to `ArraySchema.load` in `from_pandas` [#709](https://github.com/TileDB-Inc/TileDB-Py/pull/709)
* Give clear error message when attempting to apply `QueryCondition` on dimensions [#722](https://github.com/TileDB-Inc/TileDB-Py/pull/722)
* Do not add string range when querying empty array [#721](https://github.com/TileDB-Inc/TileDB-Py/pull/721)

## Improvements
* String dimension default fix in core [#2436](https://github.com/TileDB-Inc/TileDB/pull/2436) reverts a previous change in which the nonempty domain was passed the to multi-range indexer if unspecified [#712](https://github.com/TileDB-Inc/TileDB-Py/pull/712)

# TileDB-Py 0.10.2 Release Notes

## API Changes
* Deprecate sparse writes to dense arrays [#681](https://github.com/TileDB-Inc/TileDB-Py/pull/681)
* Addition of `Attr.isascii` [#681](https://github.com/TileDB-Inc/TileDB-Py/pull/681)
* Addition of `Ctx.get_stats` and `Query.get_stats` [#698](https://github.com/TileDB-Inc/TileDB-Py/pull/698)

## Improvements
* Added support for `timestamp` argument in `tiledb.from_numpy` [#699](https://github.com/TileDB-Inc/TileDB-Py/pull/699)

# TileDB-Py 0.10.1 Release Notes

## API Changes
* Do not require `domain=(None, None)` for string dimensions [#662](https://github.com/TileDB-Inc/TileDB-Py/pull/662)

## Improvements
* Print a warning about ContextVar bug when running under ipykernel < 6.0. [#665](https://github.com/TileDB-Inc/TileDB-Py/pull/665)
  Please see https://github.com/TileDB-Inc/TileDB-Py/issues/667 for more information.
* `tiledb.Dim` representation now displays `var=True` for dimensions with `bytes` datatype, consistent with `tiledb.Attr` [#669](https://github.com/TileDB-Inc/TileDB-Py/pull/669)

## Bug fixes
* Fix concurrent use of `Array.multi_index` and `.df` by using new instance for each invocation [#672](https://github.com/TileDB-Inc/TileDB-Py/pull/672)
* For attributes, if `var=False` but the bytestring is fixed-width or if `var=True` but the bytestring is variable length, error out [#663](https://github.com/TileDB-Inc/TileDB-Py/pull/663)

# TileDB-Py 0.10.0 Release Notes

## TileDB Embedded updates:
* TileDB-Py 0.10.0 includes TileDB Embedded [TileDB 2.4.0](https://github.com/TileDB-Inc/TileDB/releases/tag/2.4.0) with a number of
  new features and improvements, including:
    - new platform support: Apple M1
    - support for ArraySchema evolution (adding and removing attributes)
    - support for Azure SAS (shared access signature) tokens

## API Changes
* When using `Array.multi_index`, an empty result is returned if the nonempty domain is empty [#656](https://github.com/TileDB-Inc/TileDB-Py/pull/656)
* Addition of `Array.set_query` to read array using a serialized query [#651](https://github.com/TileDB-Inc/TileDB-Py/pull/651)

## Improvements
* Support numeric column names in `from_pandas` by casting to str dtype [#652](https://github.com/TileDB-Inc/TileDB-Py/pull/652)
* New `tiledb.ArraySchemaEvolution` API to add and drop attributes from an existing array [#657](https://github.com/TileDB-Inc/TileDB-Py/pull/657)

## Bug Fixes
* Correct listing of consolidated fragments to vacuum in the Fragment Info API by deprecating `FragmentInfoList.to_vacuum_uri`, `FragmentInfoList.to_vacuum_num`, `FragmentInfo.to_vacuum_uri`, and `FragmentInfo.to_vacuum_num` and replacing with `FragmentInfoList.to_vacuum` [#650](https://github.com/TileDB-Inc/TileDB-Py/pull/650)
* Correct issue where appending `None` to `FilterList` causes segfault by checking the `filter` argument [#653](https://github.com/TileDB-Inc/TileDB-Py/pull/653)

# TileDB-Py 0.9.5 Release Notes

## TileDB Embedded updates:
* TileDB-Py 0.9.5 includes TileDB Embedded [TileDB 2.3.3](https://github.com/TileDB-Inc/TileDB/releases/tag/2.3.3)

## Improvements
* Consolidate `_nonempty_domain_var` into `nonempty_domain` [#632](https://github.com/TileDB-Inc/TileDB-Py/pull/632)
* Support more valid Python syntax for `QueryCondition` statements [#636](https://github.com/TileDB-Inc/TileDB-Py/pull/636)
* Addition of `ascii` dtype to `Attr` allows `QueryCondition` to support var-length strings [#637](https://github.com/TileDB-Inc/TileDB-Py/pull/637)

# TileDB-Py 0.9.4 Release Notes

## Improvements
* Support pickling for arrays in write-mode [#626](https://github.com/TileDB-Inc/TileDB-Py/pull/626)

## Bug Fixes
* Fixed multi-range indexer to default to explicitly pass in the non-empty domain if dimensions are unspecified [#630](https://github.com/TileDB-Inc/TileDB-Py/pull/630)

# TileDB-Py 0.9.3 Release Notes

## Packaging Notes
* Due to a packaging issue released with 0.9.3 (NumPy ABI compatibility with NumPy < 1.20 for Python 3.8), this section is intentionally left blank.

# TileDB-Py 0.9.2 Release Notes

## Packaging Notes
* Fixed release builder ordering issue which led to CRLF line endings in 0.9.1 source distribution.

## API Changes
* Deprecate `Array.timestamp` and replace with `Array.timestamp_range` [#616](https://github.com/TileDB-Inc/TileDB-Py/pull/616)

## Improvements
* Set `ArraySchema.tile_order=None` for Hilbert-ordered arrays [#609](https://github.com/TileDB-Inc/TileDB-Py/pull/609)
* Use CIBW to build release wheels on Linux [#613](https://github.com/TileDB-Inc/TileDB-Py/pull/613)
* Addition of Pickling functionality for `SparseArray` [#618](https://github.com/TileDB-Inc/TileDB-Py/pull/618)

# TileDB-Py 0.9.1 Release Notes

## TileDB Embedded updates:
* TileDB-Py 0.9.1 includes TileDB Embedded [TileDB 2.3.1](https://github.com/TileDB-Inc/TileDB/releases/tag/2.3.1)

## Improvements
* Support passing a timestamp range for consolidation and vacuuming [#603](https://github.com/TileDB-Inc/TileDB-Py/pull/603)

## Bug Fixes
* FragmentInfo API's to_vacuum_uri() function corrected to iterate through `to_vacuum_num` rather than `fragment_num`[#603](https://github.com/TileDB-Inc/TileDB-Py/pull/603)
* Return "NA" For ArraySchema.tile_order if "Hilbert" [#605](https://github.com/TileDB-Inc/TileDB-Py/pull/605)

# TileDB-Py 0.9.0 Release Notes

## TileDB Embedded updates:
* TileDB-Py 0.9.0 includes TileDB Embedded [TileDB 2.3](https://github.com/TileDB-Inc/TileDB/releases/tag/2.3) with a significant
  number of new features and improvements.

## Packaging Notes
* Windows wheels are now built with TileDB Cloud REST support enabled [#541](https://github.com/TileDB-Inc/TileDB-Py/pull/541)

## Improvements
* Addition of `QueryCondition` API to filter query on attributes [#576](https://github.com/TileDB-Inc/TileDB-Py/pull/576)

## Bug Fixes
* Fixed `from_pandas` append error for sparse arrayse: no need to specify 'row_start_idx' [#593](https://github.com/TileDB-Inc/TileDB-Py/pull/593)
* Fixed 'index_dims' kwarg handling for `from_pandas` [#590](https://github.com/TileDB-Inc/TileDB-Py/pull/590)

## API Changes
* `from_dataframe` function has been removed; deprecated in TileDB-Py 0.6 and replaced by `from_pandas`.

---

# TileDB-Py 0.8.11 Release Notes

## Bug fixes
* Fixed incorrect NumPy ABI target in Linux wheels [#590](https://github.com/TileDB-Inc/TileDB-Py/pull/590)
* QueryCondition API will cast condition values to the datatype of the corresponding attribute [#589](https://github.com/TileDB-Inc/TileDB-Py/pull/589)
* QueryCondition API errors out when there are mismatched attributes to `query`'s `attr_cond` and `attrs` arguments [#589](https://github.com/TileDB-Inc/TileDB-Py/pull/589)
* QueryCondition API can now parse negative numbers [#589](https://github.com/TileDB-Inc/TileDB-Py/pull/589)


# TileDB-Py 0.8.10 Release Notes

## Improvements
* Disabled libtiledb Werror compilation argument for from-source builds via setup.py [#574](https://github.com/TileDB-Inc/TileDB-Py/pull/574)
* Relaxed NumPy version requirements for from-source builds via setup.py [#575](https://github.com/TileDB-Inc/TileDB-Py/pull/575)

## Bug fixes
* Fixed FragmentInfoList where context was not being passed to ArraySchema [#573](https://github.com/TileDB-Inc/TileDB-Py/pull/573)
  * Fixed FragmentInfoList where context was not being passed to ArraySchema [#578](https://github.com/TileDB-Inc/TileDB-Py/pull/578)
* Fixed read bug due to large estimated result size [#579](https://github.com/TileDB-Inc/TileDB-Py/pull/579)
* Fixed bug reading nullable attributes due to missing buffer resize [#581](https://github.com/TileDB-Inc/TileDB-Py/pull/581)
* Fixed Python output for `tiledb.stats_dump` [#586](https://github.com/TileDB-Inc/TileDB-Py/pull/586)

# TileDB-Py 0.8.9 Release Notes

## TileDB Embedded updates:
* TileDB-Py 0.8.9 includes TileDB Embedded [TileDB 2.2.9](https://github.com/TileDB-Inc/TileDB/releases/tag/2.2.9)

## Improvements
* Support for iterating over incomplete query results [#548](https://github.com/TileDB-Inc/TileDB-Py/pull/548)
  - This feature provides the capability to consume partial query results with a fixed maximum buffer size
    rather than the the default behavior of resizing buffers and resubmitting to completion.
    Usage example: `examples/incomplete_iteration.py`
    (along with test in: `test_libtiledb.py:test_incomplete_return`)
* Rename FragmentsInfo to FragmentInfoList [#551](https://github.com/TileDB-Inc/TileDB-Py/pull/551)
* Dataframe creation uses Zstd default compression level (-1) [#552](https://github.com/TileDB-Inc/TileDB-Py/pull/552)
* Rename Fragment Info API's `non_empty_domain` attribute to `nonempty_domain` [#553](https://github.com/TileDB-Inc/TileDB-Py/pull/553)
* Added configuration option `py.alloc_max_bytes` to control maximum initial buffer allocation [#557](https://github.com/TileDB-Inc/TileDB-Py/pull/557)

## Bug fixes
* Fixed incorrected error raised in .df[] indexer when pyarrow not installed [#554](https://github.com/TileDB-Inc/TileDB-Py/pull/554)
* Fixed `from_pandas(attr_filters=None, dim_filters=None)` (previously used internal defaults) [#564](https://github.com/TileDB-Inc/TileDB-Py/pull/554)
* Fixed `from_pandas` write bug due to incorrect classification of str/bytes columns [#562](https://github.com/TileDB-Inc/TileDB-Py/pull/562)
* Fix segfault due to mismatched validity num and data buffer sizes [#567](https://github.com/TileDB-Inc/TileDB-Py/pull/567)

# TileDB-Py 0.8.8 Release Notes

## TileDB Embedded updates:
* TileDB-Py 0.8.8 includes TileDB Embedded [TileDB 2.2.8](https://github.com/TileDB-Inc/TileDB/releases/tag/2.2.8)

# TileDB-Py 0.8.7 Release Notes

## Improvements
* ArraySchema support for `cell_order="hilbert"` [#535](https://github.com/TileDB-Inc/TileDB-Py/pull/535)

## Bug fixes
* Fixed regression in `from_pandas` with string-valued index dimensions [#526](https://github.com/TileDB-Inc/TileDB-Py/pull/526)
* Fixed GC lifetime bug in string buffer conversion  [#525](https://github.com/TileDB-Inc/TileDB-Py/pull/526)
* Fixed `FilterList`'s `repr()` method [#528](https://github.com/TileDB-Inc/TileDB-Py/pull/528)

# TileDB-Py 0.8.6 Release Notes

## TileDB Embedded updates:
* TileDB-Py 0.8.6 includes TileDB Embedded [TileDB 2.2.7](https://github.com/TileDB-Inc/TileDB/releases/tag/2.2.7)

## Improvements
* Addition of `VFS()` functions `copy_file()` and `copy_dir()` [#507](https://github.com/TileDB-Inc/TileDB-Py/pull/507)
* Add support in `from_pandas` for storing Pandas extension types as variable-length attributes [#515](https://github.com/TileDB-Inc/TileDB-Py/pull/515)
* Add support for sparse writes to dense arrays [#521](https://github.com/TileDB-Inc/TileDB-Py/pull/521)

## Bug fixes
* Multi-length attributes, regardless of fixed or var-length, do not work query properly with PyArrow enabled due to lack of Arrow List support. When using `.df[]` with PyArrow enabled, we are returning a clear message to the user to use `query(use_pyarrow=False)` [#513](https://github.com/TileDB-Inc/TileDB-Py/pull/513)

# TileDB-Py 0.8.5 Release Notes

## TileDB Embedded updates:
* TileDB-Py 0.8.5 includes TileDB Embedded [TileDB 2.2.6](https://github.com/TileDB-Inc/TileDB/releases/tag/2.2.6)

## Documentation Updates
* Added example reading/writing RGB (multi-component) array [#487](https://github.com/TileDB-Inc/TileDB-Py/pull/487)

## Improvements
* Restore `tiledb.stats_dump` default to `verbose=True` [#491](https://github.com/TileDB-Inc/TileDB-Py/pull/491)
* Remove `non_empty_domain_var()` Fragment Info PyBind11 Function and only use `get_non_empty_domain()` for both fixed and var-length domains [#505](https://github.com/TileDB-Inc/TileDB-Py/pull/505)

# TileDB-Py 0.8.4 Release Notes

## Improvements
* Addition of high-level function `array_fragments()` that returns a `FragmentsInfo` object [#488](https://github.com/TileDB-Inc/TileDB-Py/pull/488)
* Added support for `from_pandas`/`df[]` round-trip of Pandas nullable integer and bool types [#480](https://github.com/TileDB-Inc/TileDB-Py/pull/480)
* Fragment info API example usage now provided at `examples/fragment_info.py` [#479](https://github.com/TileDB-Inc/TileDB-Py/pull/479)
* Fragment info API parameters have been rearranged to match the rest of the TileDB Python API such that the `uri` is provided first and `context`, an optional parameter that defaults to `tiledb.default_ctx()`, is provided second [#479](https://github.com/TileDB-Inc/TileDB-Py/pull/479)

## Bug fixes
* Fix bug in `Attr` to ensure that all Unicode strings are automatically set to `var=True` [#495]https://github.com/TileDB-Inc/TileDB-Py/pull/495
* Fix bug in Array.multi_index slicing bug for sparse array with dimension range including 0 [#482](https://github.com/TileDB-Inc/TileDB-Py/pull/482)

# TileDB-Py 0.8.3 Release Notes

## TileDB Embedded updates:
* TileDB-Py 0.8.3 includes TileDB Embedded [TileDB 2.2.4](https://github.com/TileDB-Inc/TileDB/releases/tag/2.2.4)

## Improvements
* Added `nullable` keyword argument to `Attr` constructor [#474](https://github.com/TileDB-Inc/TileDB-Py/pull/474)

## Bug fixes
* Fix bug in Array.multi_index with slice range including 0 (incorrectly used the nonempty domain as endpoint) [#473](https://github.com/TileDB-Inc/TileDB-Py/pull/473)

# TileDB-Py 0.8.2 Release Notes

## Packaging Notes
* This is a version bump to fix numpy compatibility pinning in the wheel build system.

# TileDB-Py 0.8.1 Release Notes

## TileDB Embedded updates:
* TileDB-Py 0.8.1 includes TileDB Embedded [TileDB 2.2.3](https://github.com/TileDB-Inc/TileDB/releases/tag/2.2.3)

## Packaging Notes
* TileDB-Py 0.8 does not support Python 2.

# TileDB-Py 0.8.0 Release Notes

## TileDB Embedded updates:
* TileDB-Py 0.8.0 includes TileDB Embedded 2.2.2 featuring a number of significant
  improvements in core storage engine functionality. See release notes for
  [TileDB 2.2.1](https://github.com/TileDB-Inc/TileDB/releases/tag/2.2.1) and
  [TileDB 2.2.2](https://github.com/TileDB-Inc/TileDB/releases/tag/2.2.2).

## Packaging Notes
* TileDB-Py 0.8 does not support Python 2.

## Improvements
* Add initial `tiledb.from_parquet` functionality (beta) [[a90d5d9b1b](https://github.com/TileDB-Inc/TileDB-Py/commit/a90d5d9b1b6a39b48090592297fe98a7f33338fb)]
* Preload metadata in .df query path to reduce read latency for remote arrays [[79ab12fcf0](https://github.com/TileDB-Inc/TileDB-Py/commit/79ab12fcf0ede0cbac822392a30ee7640595e93c)]

## Bug fixes
* Update py::dtype usage for compatibility with pybind11 2.6.2 [[9d3d3d3c43](https://github.com/TileDB-Inc/TileDB-Py/commit/9d3d3d3c430fbc058d04773f03ddc63bd47f79e3)]

# TileDB-Py 0.7.7 Release Notes

## Bug fixes
* Cherry-pick commit 9d3d3d3c43 to ix runtime bug in conda packages built against pybind11 2.6.2 [9d3d3d3c430f](https://github.com/TileDB-Inc/TileDB-Py/commit/9d3d3d3c430fbc058d04773f03ddc63bd47f79e3)

# TileDB-Py 0.7.6 Release Notes

## Packaging Notes
* TileDB-Py 0.7.x will be the last version of TileDB-Py supporting Python 2.

## Bug fixes
* Fix read compatibility for empty strings written with 2.1 or 2.2 [#462](https://github.com/TileDB-Inc/TileDB-Py/pull/462)
* Fix #457: make sure to fit automatic tile extent to dim range for date type [#464](https://github.com/TileDB-Inc/TileDB-Py/pull/464)

# TileDB-Py 0.7.5 Release Notes

## Packaging Notes
* TileDB-Py 0.7.x will be the last version of TileDB-Py supporting Python 2.

## TileDB Embedded updates:
* TileDB-Py 0.7.5 includes [TileDB Embedded 2.1.6](https://github.com/TileDB-Inc/TileDB/releases/tag/2.1.6)

## Improvements
* FragmentInfo API by default returns information from all fragments and dimensions [#444](https://github.com/TileDB-Inc/TileDB-Py/pull/444)
* Add integer multi-indexing for NumPy datetime64 dimensions [#447](https://github.com/TileDB-Inc/TileDB-Py/pull/447)
* Add `from_csv/pandas` support for `timestamp` keyword argument to specify write timestamp [#450](https://github.com/TileDB-Inc/TileDB-Py/pull/450)
* Add verbosity option to `stats_dump()` [#452](https://github.com/TileDB-Inc/TileDB-Py/pull/452)
* Add `unique_dim_values()` to return unique dimension values for a given `SparseArray` [#454](https://github.com/TileDB-Inc/TileDB-Py/pull/454)
* Add support to `query()` for returning subsets of specified dimensions [#458](https://github.com/TileDB-Inc/TileDB-Py/pull/458)
* Optimize string array writes [#459](https://github.com/TileDB-Inc/TileDB-Py/pull/459)

## Bug fixes
* Fix `Dim.shape` for dense array with datetime dimension [#448](https://github.com/TileDB-Inc/TileDB-Py/pull/448)

# TileDB-Py 0.7.4 Release Notes

## Improvements
* Support selecting subset of dimensions in Array.query via new keyword argument `dims: List[String]`. The `coords=True` kwarg is still supported for compatibility, and continues to return all dimensions [#433](https://github.com/TileDB-Inc/TileDB-Py/pull/433)
* Support Dim(filters=FilterList) keyword argument to set filters on a per-Dim basis [#434](https://github.com/TileDB-Inc/TileDB-Py/pull/434)
* Support tiledb.from_csv setting attribute and dimension filters by dictionary of {name: filter} [#434](https://github.com/TileDB-Inc/TileDB-Py/pull/434)
* Add ArraySchema.check wrapping `tiledb_array_schema_check` [#435](https://github.com/TileDB-Inc/TileDB-Py/pull/435)
* Add support for attribute fill values `tiledb.Attr(fill=...)` and `Attr.fill` getter [#437](https://github.com/TileDB-Inc/TileDB-Py/pull/437)

## API Changes
* tiledb.from_csv keyword arg `attrs_filters` renamed to `attr_filters` [#434](https://github.com/TileDB-Inc/TileDB-Py/pull/434)

## Bug fixes
* Fix bug in `multi_index` slicing of dense arrays [#438](https://github.com/TileDB-Inc/TileDB-Py/pull/438)

# TileDB-Py 0.7.3 Release Notes

## Improvements
* The default result layout for indexing/querying sparse arrays is now TILEDB_UNORDERED [#428](https://github.com/TileDB-Inc/TileDB-Py/pull/428), [#431](https://github.com/TileDB-Inc/TileDB-Py/pull/431)
* Added documentation for all TileDB-Py configuration parameters [#430](https://github.com/TileDB-Inc/TileDB-Py/pull/430)
* Fixed documentation rendering for `Array.query` [#430](https://github.com/TileDB-Inc/TileDB-Py/pull/430)

## Bug fixes
* Fix sparse dimension type selection when array type is not specified to from_pandas [#429](https://github.com/TileDB-Inc/TileDB-Py/pull/429)
* Don't pass allows_duplicates=True to dense array constructor (tiledb.from_csv) [#428](https://github.com/TileDB-Inc/TileDB-Py/pull/428)

# TileDB-Py 0.7.2 Release Notes

## TileDB Embedded updates:
* TileDB-Py 0.7.2 includes [TileDB Embedded 2.1.3](https://github.com/TileDB-Inc/TileDB/releases/tag/2.1.3)
  Including a fix for issue [#409](https://github.com/TileDB-Inc/TileDB-Py/issues/409).

## Changes
* The default array type for `from_pandas` and `from_csv` is now dense, if unspecified, except when passing a dataframe with string indexes to `from_pandas` [#424](https://github.com/TileDB-Inc/TileDB-Py/pull/408)

## Improvements
* Automatically determine column to dimension mapping for `tiledb.from_csv` append mode [#408](https://github.com/TileDB-Inc/TileDB-Py/pull/408)

## Bug fixes
* Fixed `tiledb.from_csv/dataframe` error when ingesting single-row/index datasets [#422]()
* Fixed intermittent `csv_sparse_col_to_dims` failure due to duplicate result ordering [#423](https://github.com/TileDB-Inc/TileDB-Py/pull/423)

# TileDB-Py 0.7.1 Release Notes

## Improvements
* Added support for `df[]` indexing via `tiledb.Array.query` [#411](https://github.com/TileDB-Inc/TileDB-Py/pull/411)
* Modified `stats_dump` to return internal stats as string, allowing for output in Jupyter notebooks [#403](https://github.com/TileDB-Inc/TileDB-Py/pull/403)
* Added `__repr__` to `Array` and `Ctx` [#413](https://github.com/TileDB-Inc/TileDB-Py/pull/413)
* `tiledb.open` now supports `timestamp` keyword argument [#419](https://github.com/TileDB-Inc/TileDB-Py/pull/419)
* `tiledb.Domain` now supports passing a list of `Dim`s without unpacking [#419](https://github.com/TileDB-Inc/TileDB-Py/pull/419)

## Bug fixes
* Fixed PyPI wheels load error on newer macOS due to overlinkage against system libraries in build process (curl -> libintl) [#418](https://github.com/TileDB-Inc/TileDB-Py/pull/418)
* Fixed PyPI wheels load error on Windows due to building against TBB [#419](https://github.com/TileDB-Inc/TileDB-Py/pull/419)
* Fixed indexing of attribute named 'coords' [#414](https://github.com/TileDB-Inc/TileDB-Py/pull/414)
* `open_dataframe` now uses the underlying Array's `nonempty_domain` to avoid errors opening unlimited domain arrays [#409](https://github.com/TileDB-Inc/TileDB-Py/pull/409)

# TileDB-Py 0.7.0 Release Notes

## TileDB Embedded updates:
* TileDB-Py 0.7.0 includes [TileDB Embedded 2.1.2](https://github.com/TileDB-Inc/TileDB/releases/tag/2.1.2)
  featuring a number of significant improvements, with major highlights including:
  - no longer uses Intel TBB for parallelization by default. Along with many benefits to TileDB Embedded, this
    significantly reduces complications and bugs with python multiprocessing fork mode.
  - Support coalescing subarray ranges to give major performance boosts.

## Packaging Notes
* TileDB-Py 0.7 packages on PyPI support macOS 10.13+ and manylinux10-compatible Linux distributions only.
  For now, wheels could be produced supporting older systems but without Google Cloud Support; if needed,
  please contact us to discuss.

## Improvements
* Added ".df[]" indexer tiledb.Array: directly returns a Pandas dataframe from a query (uses `multi_index` indexing behavior) [#390](https://github.com/TileDB-Inc/TileDB-Py/pull/389)
* Added parallel CSV ingestion example using Python multiprocessing with `tiledb.from_csv` [#397](https://github.com/TileDB-Inc/TileDB-Py/pull/397)
* Added wrapping and support for TileDB checksumming filters: `ChecksumMD5Filter` and `ChecksumSHA256Filter` [#389](https://github.com/TileDB-Inc/TileDB-Py/pull/389)
* Removed TBB install from default setup.py, corresponding to TileDB Embedded changes [#389](https://github.com/TileDB-Inc/TileDB-Py/pull/389)
* Add support for 'capacity' kwarg to `from_csv`/`from_pandas` [#391](https://github.com/TileDB-Inc/TileDB-Py/pull/391)
* Add support for 'tile' kwarg to `from_csv`/`from_pandas` to customize Dim tile extent [#391](https://github.com/TileDB-Inc/TileDB-Py/pull/391)
* Added '--release-symbols' option for building in release optimization with debug symbols [#402](https://github.com/TileDB-Inc/TileDB-Py/pull/402)
* Changed `allows_duplicates` default to `True` for `from_csv/from_pandas` [#394](https://github.com/TileDB-Inc/TileDB-Py/pull/394)

## Bug fixes
* Fixed bug indexing anonymous attributes of sparse arrays using `A[]` (did not affect dense or multi_index) [#404](https://github.com/TileDB-Inc/TileDB-Py/pull/404)
* Fixed rendering of column name in mixed dtype exception [#382](https://github.com/TileDB-Inc/TileDB-Py/pull/382)
* Fixed forwarding of 'ctx' kwarg to from_csv/from_pandas [#383](https://github.com/TileDB-Inc/TileDB-Py/pull/383)
* Fixed type of return values for empty results when indexing a sparse array [#384](https://github.com/TileDB-Inc/TileDB-Py/pull/384)

## Misc Updates
* Added round-trip tests for all filter `repr` objects [#389](https://github.com/TileDB-Inc/TileDB-Py/pull/389)

# TileDB-Py 0.6.6 Release Notes

**Note that we will be removing wheel support for macOS 10.9-10.12 in TileDB-Py 0.7 (planned for release in August 2020).** This change is due to upstream (AWS SDK) minimum version requirements. The minimum supported version for macOS wheels on PyPI will be macOS 10.13.

**Note that we will be removing support for [manylinux1](https://github.com/pypa/manylinux/tree/manylinux1) wheels in TileDB-Py 0.7 (planned for release in August 2020).** manylinux1 is based on CentOS5, which has been unsupported for several years. We now provide wheels built with [manylinux2010](https://www.python.org/dev/peps/pep-0571/), which is based on CentOS6 / glibc 2.12.

## Improvements
* Bump release target to [TileDB 2.0.7](https://github.com/TileDB-Inc/TileDB/releases/tag/2.0.7)

# TileDB-Py 0.6.5 Release Notes

We have added manylinux2010 wheels, corresponding to CentOS6 / glibc 2.12.

We are deprecating support for manylinux1 (CentOS5 / glibc 2.0.7), which is not supported by
the Google Cloud Storage SDK. We are planning to remove manylinux1 wheel support in the
TileDB-Py 0.7 release.


## Improvements
* Enabled Google Cloud Storage support in macOS and linux (manylinux2010) wheels on PyPI ([#364](https://github.com/TileDB-Inc/TileDB-Py/pull/364))

# TileDB-Py 0.6.4 Release Notes

## API notes
* Deprecated `initialize_ctx` in favor of `default_ctx(config: tiledb.Config)` [#351](https://github.com/TileDB-Inc/TileDB-Py/pull/351)

## Improvements
* Bump release target to [TileDB 2.0.6](https://github.com/TileDB-Inc/TileDB/releases/tag/2.0.6)
* Improved error reporting for input data type mismatches [#359](https://github.com/TileDB-Inc/TileDB-Py/pull/359)
* Added `tiledb.VFS.dir_size` [#343](https://github.com/TileDB-Inc/TileDB-Py/pull/343)
* Added read and buffer conversion statistics for python to `tiledb.stats_dump` [#354](https://github.com/TileDB-Inc/TileDB-Py/pull/354)
* Implemented string deduplication to reduce conversion time for string arrays [#357](https://github.com/TileDB-Inc/TileDB-Py/pull/357)

## Bug fixes
* Fixed argument order for `Array.consolidate` with a Config override parameter [#344](https://github.com/TileDB-Inc/TileDB-Py/pull/344)

# TileDB-Py 0.6.3 Release Notes

## Improvements
* Bump release target to [TileDB 2.0.5](https://github.com/TileDB-Inc/TileDB/releases/tag/2.0.5)

## Bug fixes
* Fix unnecessary implicit ordering requirement for multi-attribute assignment. [#328](https://github.com/TileDB-Inc/TileDB-Py/pull/328)

# TileDB-Py 0.6.2 Release Notes

## Bug fixes
* Fix `nonempty_domain` with heterogeneous non-string dimensions ([#320](https://github.com/TileDB-Inc/TileDB-Py/pull/320))

## Improvements
* Add doctest for `tiledb.vacuum` ([#319](https://github.com/TileDB-Inc/TileDB-Py/pull/320))

# TileDB-Py 0.6.1 Release Notes

## Bug fixes
* Fix assignment order for `nonempty_domain` with string dimensions ([#308](https://github.com/TileDB-Inc/TileDB-Py/pull/308)) (test in [#311](https://github.com/TileDB-Inc/TileDB-Py/commit/35e5ff64ccfe7bf8f30a5900bfbe67c46cd1f97d))
* Fix bug in string attribute handling for var-length attributes ([#307](https://github.com/TileDB-Inc/TileDB-Py/issues/307))
* Fix regression reading anonymous attributes from TileDB 1.7 arrays ([#311](https://github.com/TileDB-Inc/TileDB-Py/pull/311))
* Fix incorrect `multi_index` error when string attribute results are empty ([#311](https://github.com/TileDB-Inc/TileDB-Py/pull/311))

# TileDB-Py 0.6.0 Release Notes

## Improvements
* Target TileDB version 2.0
  - Added support for heterogeneous and string-typed dimensions [#304](https://github.com/TileDB-Inc/TileDB-Py/pull/304)
  - Added support for `tiledb_array_vacuum` for cleaning up consolidated fragments
* Added Windows wheels for Python 3.7 and 3.8 on PyPI

# TileDB-Py 0.5.9 Release Notes

* Bump release target to [TileDB 1.7.7](https://github.com/TileDB-Inc/TileDB/releases/tag/1.7.7)

# TileDB-Py 0.5.8 Release Notes

* Rebuild/release due to wheel build error on linux for 0.5.7.

# TileDB-Py 0.5.7 Release Notes

* Bump release target to [TileDB 1.7.6](https://github.com/TileDB-Inc/TileDB/releases/tag/1.7.6)

# TileDB-Py 0.5.6 Release Notes

* Bump release target to [TileDB 1.7.5](https://github.com/TileDB-Inc/TileDB/releases/tag/1.7.5)

# TileDB-Py 0.5.5 Release Notes

* Bump release target to [TileDB 1.7.4](https://github.com/TileDB-Inc/TileDB/releases/tag/1.7.4)

## Improvements
- Return coordinates by default for dense `multi_index` queries [#259](
https://github.com/TileDB-Inc/TileDB-Py/pull/259)

# TileDB-Py 0.5.4 Release Notes

* Bump release target to [TileDB 1.7.3](https://github.com/TileDB-Inc/TileDB/releases/tag/1.7.3)

## Improvements
- macOS wheels are now available on PyPI [#258](https://github.com/TileDB-Inc/TileDB-Py/pull/258)
- Delay default ctx initialization, allows per-process global config options to be controlled by user [#256](https://github.com/TileDB-Inc/TileDB-Py/pull/256)

# TileDB-Py 0.5.3 Release Notes

PyPI packages: https://pypi.org/project/tiledb/0.5.3/

## Improvements
- Reduce i/o overhead of `tiledb.open` and array constructors. [#239](https://github.com/TileDB-Inc/TileDB-Py/pull/239), [#240](https://github.com/TileDB-Inc/TileDB-Py/pull/240)
- Internal support for retrying incomplete queries in all array indexing modes. [#238](https://github.com/TileDB-Inc/TileDB-Py/pull/238), [#252](https://github.com/TileDB-Inc/TileDB-Py/pull/252)
- Eliminate reference cycles to improve Ctx cleanup. [#249](https://github.com/TileDB-Inc/TileDB-Py/pull/249)
- Support for retrieving compressor level from filter. [#234](https://github.com/TileDB-Inc/TileDB-Py/pull/234)

## Bug fixes
- Fix variable-length indexing error. [#236](https://github.com/TileDB-Inc/TileDB-Py/pull/236)
- Fix race condition initializing `tiledb.cloud` mixin from thread pool. [#246](https://github.com/TileDB-Inc/TileDB-Py/pull/246)

# TileDB-Py 0.5.2 Release Notes

## Bug fixes
- Fix bug in multi_index result buffer calculation [#232](https://github.com/TileDB-Inc/TileDB-Py/pull/232)

# TileDB-Py 0.5.1 Release Notes

## Bug fixes
- [Fix current buffer size calculation](https://github.com/TileDB-Inc/TileDB-Py/commit/3af75b5911b2195ceb66a41d582d9ffa9aa227b6)
- [Fix incorrect query_free in multi-range dense path](https://github.com/TileDB-Inc/TileDB-Py/commit/dbec665da3ebd0e0b5a341d22e47b25ede05cd7d)

## Other
- [Support '--tiledb=source' option for setup.py to ensure build from source](https://github.com/TileDB-Inc/TileDB-Py/commit/67e7c5c490caf97c5351352cb720116a1c5e1a0d)

# TileDB-Py 0.5.0 Release Notes

## New features
- add support for multi-range queries [#219](https://github.com/TileDB-Inc/TileDB-Py/pull/219)
- add support for TileDB array metadata [#213](https://github.com/TileDB-Inc/TileDB-Py/pull/213)
- add support for TILEDB_DATETIME_* attributes, domains, and slicing [#211](https://github.com/TileDB-Inc/TileDB-Py/pull/211)
- add support for retrieving list of fragments written by the most recent write to an array [#207](https://github.com/TileDB-Inc/TileDB-Py/pull/207)

## Bug fixes
- fix read error with multi-attribute sparse arrays [#214](https://github.com/TileDB-Inc/TileDB-Py/pull/214)

# TileDB-Py 0.4.4 Release Notes

* Bump release target to [TileDB 1.6.3](https://github.com/TileDB-Inc/TileDB/releases/tag/1.6.3)

## New features
- add `dim_type` keyword argument to `from_numpy` in order to override inferred Dimension dtype [#194](https://github.com/TileDB-Inc/TileDB-Py/pull/194)
- add `Array.domain_index`: slice over any range within the domain bounds, including negative slices [#202](https://github.com/TileDB-Inc/TileDB-Py/pull/202)

# TileDB-Py 0.4.3 Release Notes

* Bump release target to [TileDB 1.6.0](https://github.com/TileDB-Inc/TileDB/releases/tag/1.6.0)


## New features
- allow `tiledb.open` and `Array.create` to take an optional Ctx to override schema [#162](https://github.com/TileDB-Inc/TileDB-Py/pull/162)
- add `tiledb.array_exists` [#167](https://github.com/TileDB-Inc/TileDB-Py/pull/167)

## Bug fixes
- wrap query_submits into try / finally blocks correctly propagate KeyboardInterrupt errors while cleaning up resources [#155](https://github.com/TileDB-Inc/TileDB-Py/pull/155)
- fixed OOB access in exception handling path [#159](https://github.com/TileDB-Inc/TileDB-Py/pull/159)
- raise an error when trying to consolidate an open readonly array [#172](https://github.com/TileDB-Inc/TileDB-Py/pull/172)

# TileDB-Py 0.4.2 Release Notes

TileDB-Py 0.4.2 contains several improvements as well as bug-fixes associated with the TileDB 1.5.1 release.

## New features

- support for NumPy complex types ([#142](https://github.com/TileDB-Inc/TileDB-Py/pull/142))

## Bug fixes
- fixed query buffer memory leak ([#151](https://github.com/TileDB-Inc/TileDB-Py/pull/151))
- fixed segfault during consolidation ([TileDB #1213](https://github.com/TileDB-Inc/TileDB/pull/1213))
   - *note: to receive this fix, conda and source builds should be updated to TileDB 1.5.1. TileDB-Py 0.4.2 binaries on PyPI bundle the updated TileDB 1.5.1 library.*
- fixed indexing with array dtype different from the platform default ([#146](https://github.com/TileDB-Inc/TileDB-Py/pull/146))
- fixed `VFS.is_bucket` when VFS is initialized with a Ctx object ([#148](https://github.com/TileDB-Inc/TileDB-Py/pull/148))
- fixed `schema_like` to correctly forward a Ctx keyword arg ([#148](https://github.com/TileDB-Inc/TileDB-Py/pull/148))

# TileDB-Py 0.4.1 Release Notes

## New Features:

* several high-level API additions (tiledb.open, .save, .empty_like, .schema_like), and serialization improvements including pickling support for DenseArray objects (#129)
* manylinux1 wheels for Python 2.7, 3.5, 3.6, and 3.7 are available on PyPI: https://pypi.org/project/tiledb

# TileDB-Py 0.4.0 Release Notes

This release builds TileDB-Py against TileDB 1.5

## New Features:

* support for variable-length arrays (#120)

## Breaking changes:

* the Ctx argument is now a keyword argument, simplifying API use in the common case (#122)

  for example: `tiledb.DenseArray(ctx, uri, ...)` becomes: tiledb.DenseArray(uri, ...)
  or optionally `tiledb.DenseArray(uri, ..., ctx=ctx)`<|MERGE_RESOLUTION|>--- conflicted
+++ resolved
@@ -4,11 +4,8 @@
 * `setup.py` retrieves core version by using `ctypes` to call `tiledb_version` rather than parsing `tiledb_version.h` [#1191](https://github.com/TileDB-Inc/TileDB-Py/pull/1191)
 
 ## API Changes
-<<<<<<< HEAD
 * Support `QueryCondition` for dense arrays [#1198](https://github.com/TileDB-Inc/TileDB-Py/pull/1198)
-=======
-* Querying dense array with `[:]` returns shape that matches nonempty domain, consistent with `.df[:]` and .multi_index[:]` [#1199](https://github.com/TileDB-Inc/TileDB-Py/pull/1199)
->>>>>>> f7145ede
+* Querying dense array with `[:]` returns shape that matches nonempty domain, consistent with `.df[:]` and `.multi_index[:]` [#1199](https://github.com/TileDB-Inc/TileDB-Py/pull/1199)
 
 # TileDB-Py 0.16.1 Release Notes
 

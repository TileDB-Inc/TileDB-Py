--- conflicted
+++ resolved
@@ -21,11 +21,7 @@
 ### DO NOT USE ON CI
 
 # Target branch: Note that this should be set to the current core release, not `dev`
-<<<<<<< HEAD
-TILEDB_VERSION = "96f90b520c3c611a3de9ab24b6227694914f5f2a"  # NOMERGE TESTING ONLY
-=======
 TILEDB_VERSION = "2.12.2"
->>>>>>> 5fa8d370
 
 # allow overriding w/ environment variable
 TILEDB_VERSION = os.environ.get("TILEDB_VERSION") or TILEDB_VERSION

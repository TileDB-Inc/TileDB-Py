name: Build and test wheels

on:
  workflow_dispatch:
    inputs:
      version:
        description: Version to use are release version
        required: true
        type: string
      test_pypi:
        description: Upload packages to test.pypi.org
        required: false
        type: boolean
        default: false
  push:
    tags:
      - "*"

env:
  SETUPTOOLS_SCM_PRETEND_VERSION_FOR_TILEDB: ${{ inputs.version }}
  S3_BUCKET: ${{ vars.S3_BUCKET }}
  TILEDB_NAMESPACE: ${{ vars.TILEDB_NAMESPACE }}
  TILEDB_TOKEN: ${{ secrets.TILEDB_TOKEN }}

jobs:
  build_wheels:
    name: Wheel ${{ matrix.buildplat[0] }}-${{ matrix.buildplat[1] }}-${{ matrix.python }}
    runs-on: ${{ matrix.buildplat[0] }}
    strategy:
      matrix:
        buildplat:
          - [ubuntu-22.04, manylinux_x86_64]
          - [ubuntu-22.04, manylinux_aarch64]
          - [macos-13, macosx_x86_64]
          - [macos-14, macosx_arm64]
          - [windows-2022, win_amd64]
        python: ["cp39", "cp310", "cp311", "cp312", "cp313"]

    steps:
      - uses: actions/checkout@v4

      - name: Set up QEMU
        if: matrix.buildplat[1] == manylinux_aarch64
        uses: docker/setup-qemu-action@v3
        with:
          platforms: all

      - name: "Brew setup on macOS" # x-ref c8e49ba8f8b9ce
        if: ${{ startsWith(matrix.buildplat[0], 'macos-') == true }}
        run: |
          set -e pipefail
          brew update
          brew install automake pkg-config ninja llvm

      - name: Build wheels
        uses: pypa/cibuildwheel@v2.21.3
        env:
          CIBW_BUILD_VERBOSITY: 3
          CIBW_ENVIRONMENT_PASS_LINUX: SETUPTOOLS_SCM_PRETEND_VERSION_FOR_TILEDB S3_BUCKET TILEDB_TOKEN TILEDB_NAMESPACE
          CIBW_ENVIRONMENT_MACOS: >
            CC=clang
            CXX=clang++
          MACOSX_DEPLOYMENT_TARGET: "11.0"
          CIBW_ARCHS: all
          CIBW_PRERELEASE_PYTHONS: True
          CIBW_BUILD: ${{ matrix.python }}-${{ matrix.buildplat[1] }}
          # __init__.py interferes with the tests and is included as local file instead of
          # used from wheels. To be honest, tests should not be in the source folder at all.
          CIBW_BEFORE_TEST: rm {project}/tiledb/__init__.py
        with:
          output-dir: wheelhouse

      - uses: actions/upload-artifact@v4
        with:
          name: cibw-wheels-${{ matrix.buildplat[0] }}-${{ matrix.buildplat[1] }}-${{ matrix.python }}
          path: "./wheelhouse/*.whl"

  build_sdist:
    name: Build source distribution
    runs-on: ubuntu-latest
    outputs:
      sdist_name: ${{ steps.get_sdist_name.outputs.sdist_name }}
    steps:
      - uses: actions/checkout@v4

      - name: Build sdist
        run: pipx run build --sdist

      - name: Get sdist package name
        id: get_sdist_name
        run: |
          echo "sdist_name=$(ls dist/ | head -n 1)" >> "$GITHUB_OUTPUT"

      - uses: actions/upload-artifact@v4
        with:
          name: sdist
          path: dist/*.tar.gz

  test_sdist:
    name: Test source distribution package
    needs: [build_sdist]
    strategy:
      matrix:
        os:
          - macos-13
          - macos-14
          - windows-2022
          - ubuntu-22.04
<<<<<<< HEAD
          # Add linux-aarch64 when available
        python: ["3.9", "3.10", "3.11", "3.12"]
=======
        python: ["3.9", "3.10", "3.11", "3.12", "3.13"]
>>>>>>> e9d05cd5
    runs-on: ${{ matrix.os }}
    steps:
      - name: Set up Python ${{ matrix.python }}
        uses: actions/setup-python@v5
        with:
          python-version: ${{ matrix.python }}

      - name: Download sdist artifact
        uses: actions/download-artifact@v4
        with:
          name: sdist
          path: dist

      - name: Install sdist artifact
        run: pip install --verbose dist/${{ needs.build_sdist.outputs.sdist_name }}

      - uses: actions/checkout@v4

      - name: Install test dependencies
        run: pip install pytest hypothesis psutil pyarrow

      - name: Run tests
        shell: bash
        run: |
          PROJECT_CWD=$PWD
          rm tiledb/__init__.py
          cd ..
          pytest -vv --showlocals $PROJECT_CWD

      - name: "Re-run tests without pandas"
        run: |
          pip uninstall -y pandas
          pytest -vv --showlocals $PROJECT_CWD

  upload_pypi:
    needs: [build_wheels, test_sdist]
    runs-on: ubuntu-latest
    environment: pypi
    permissions:
      id-token: write
    outputs:
      package_version: ${{ steps.get_package_version.outputs.package_version }}
    steps:
      - uses: actions/download-artifact@v4
        with:
          path: dist
          merge-multiple: true

      - id: get_package_version
        run: |
          echo "package_version=$(ls dist/ | head -n 1 | cut -d - -f 2)" >> "$GITHUB_OUTPUT"

      - name: Upload to test-pypi
        if: inputs.test_pypi
        uses: pypa/gh-action-pypi-publish@release/v1
        with:
          repository-url: https://test.pypi.org/legacy/

      - name: Upload to pypi
        if: startsWith(github.ref, 'refs/tags/')
        uses: pypa/gh-action-pypi-publish@release/v1<|MERGE_RESOLUTION|>--- conflicted
+++ resolved
@@ -30,7 +30,7 @@
       matrix:
         buildplat:
           - [ubuntu-22.04, manylinux_x86_64]
-          - [ubuntu-22.04, manylinux_aarch64]
+          - [linux-arm64-ubuntu24, manylinux_aarch64]
           - [macos-13, macosx_x86_64]
           - [macos-14, macosx_arm64]
           - [windows-2022, win_amd64]
@@ -106,12 +106,8 @@
           - macos-14
           - windows-2022
           - ubuntu-22.04
-<<<<<<< HEAD
-          # Add linux-aarch64 when available
-        python: ["3.9", "3.10", "3.11", "3.12"]
-=======
+          - linux-arm64-ubuntu24
         python: ["3.9", "3.10", "3.11", "3.12", "3.13"]
->>>>>>> e9d05cd5
     runs-on: ${{ matrix.os }}
     steps:
       - name: Set up Python ${{ matrix.python }}

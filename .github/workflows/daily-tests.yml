--- conflicted
+++ resolved
@@ -7,7 +7,6 @@
   workflow_dispatch:
 
 jobs:
-<<<<<<< HEAD
 #  ci1:
 #    uses: ./.github/workflows/daily-test-build.yml
 #    with:
@@ -16,28 +15,12 @@
 #  ci2:
 #    uses: ./.github/workflows/daily-test-build.yml
 #    with:
-#      libtiledb_version: 'release-2.23'
+#      libtiledb_version: 'release-2.24'
 #
 #  ci3:
 #    uses: ./.github/workflows/daily-test-build.yml
 #    with:
 #      libtiledb_version: 'release-2.22'
-=======
-  ci1:
-    uses: ./.github/workflows/daily-test-build.yml
-    with:
-      libtiledb_version: 'dev'
-
-  ci2:
-    uses: ./.github/workflows/daily-test-build.yml
-    with:
-      libtiledb_version: 'release-2.24'
-
-  ci3:
-    uses: ./.github/workflows/daily-test-build.yml
-    with:
-      libtiledb_version: 'release-2.23'
->>>>>>> ba5f3998
 
   ci4:
     uses: ./.github/workflows/daily-test-build-numpy.yml

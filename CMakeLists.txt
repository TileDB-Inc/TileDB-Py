cmake_minimum_required(VERSION 3.15...3.26)

project(${SKBUILD_PROJECT_NAME})

set(PYBIND11_NEWPYTHON ON)

find_package(
  Python
  COMPONENTS Interpreter Development.Module NumPy
  REQUIRED
)

find_package(pybind11 CONFIG REQUIRED)

if (TILEDB_PATH)
    file(REAL_PATH "${TILEDB_PATH}" USER_TILEDB_PATH EXPAND_TILDE)
    file(GLOB_RECURSE USER_TILEDB_CONFIG_PATH "${TILEDB_PATH}/**/TileDBConfig.cmake")
    cmake_path(GET USER_TILEDB_CONFIG_PATH PARENT_PATH USER_TILEDB_DIR)
    set(TileDB_DIR ${USER_TILEDB_DIR})
endif()

# In the future we should use vcpkg
if (TILEDB_PATH)
  find_package(TileDB
  HINTS ${USER_TILEDB_DIR} ${TILEDB_PATH}
  QUIET NO_DEFAULT_PATH REQUIRED)
else()
  find_package(TileDB QUIET)
endif()

if (NOT TileDB_FOUND)
    include(cmake/DownloadTileDB.cmake)
    if (TILEDB_VERSION)
        message(STATUS "Downloading TileDB version \"${TILEDB_VERSION}\" ...")
        if (TILEDB_HASH)
            fetch_prebuilt_tiledb(
                    VERSION ${TILEDB_VERSION}
                    RELLIST_HASH SHA256=${TILEDB_HASH}
            )
        else()
            fetch_prebuilt_tiledb(
                    VERSION ${TILEDB_VERSION}
            )
        endif()
    else()
        message(STATUS "Downloading TileDB default version ...")
        # Download latest release
        fetch_prebuilt_tiledb(
<<<<<<< HEAD
            VERSION 2.25.0-rc1
            RELLIST_HASH SHA256=985e6a68a467e84f57495f82219eff9dbc317c07d9ffe9cbfa065bde1ca1fb76
=======
                VERSION 2.25.0
                RELLIST_HASH SHA256=398a1da194a59817b6f354b3232f6575c97c350d6dc792de54c529162e30763c
>>>>>>> 7612fb89
        )
    endif()
    find_package(TileDB REQUIRED)
    set(TILEDB_DOWNLOADED TRUE)
else()
    message(STATUS "Found external TileDB core library")
endif()

message(STATUS "Using libtiledb path: " "${TileDB_DIR}")
add_subdirectory(tiledb)<|MERGE_RESOLUTION|>--- conflicted
+++ resolved
@@ -46,13 +46,8 @@
         message(STATUS "Downloading TileDB default version ...")
         # Download latest release
         fetch_prebuilt_tiledb(
-<<<<<<< HEAD
-            VERSION 2.25.0-rc1
-            RELLIST_HASH SHA256=985e6a68a467e84f57495f82219eff9dbc317c07d9ffe9cbfa065bde1ca1fb76
-=======
                 VERSION 2.25.0
                 RELLIST_HASH SHA256=398a1da194a59817b6f354b3232f6575c97c350d6dc792de54c529162e30763c
->>>>>>> 7612fb89
         )
     endif()
     find_package(TileDB REQUIRED)

cmake_minimum_required(VERSION 3.15...3.26)

project(${SKBUILD_PROJECT_NAME})

set(PYBIND11_NEWPYTHON ON)

find_package(
  Python
  COMPONENTS Interpreter Development.Module NumPy
  REQUIRED
)

find_package(pybind11 CONFIG REQUIRED)

if (TILEDB_PATH)
    file(REAL_PATH "${TILEDB_PATH}" USER_TILEDB_PATH EXPAND_TILDE)
    file(GLOB_RECURSE USER_TILEDB_CONFIG_PATH "${TILEDB_PATH}/**/TileDBConfig.cmake")
    cmake_path(GET USER_TILEDB_CONFIG_PATH PARENT_PATH USER_TILEDB_DIR)
    set(TileDB_DIR ${USER_TILEDB_DIR})
endif()

# In the future we should use vcpkg
if (TILEDB_PATH)
  find_package(TileDB
  HINTS ${USER_TILEDB_DIR} ${TILEDB_PATH}
  QUIET NO_DEFAULT_PATH REQUIRED)
else()
  find_package(TileDB QUIET)
endif()

if (NOT TileDB_FOUND)
    include(cmake/DownloadTileDB.cmake)
    if (TILEDB_VERSION)
        message(STATUS "Downloading TileDB version \"${TILEDB_VERSION}\" ...")
        if (TILEDB_HASH)
            fetch_prebuilt_tiledb(
                    VERSION ${TILEDB_VERSION}
                    RELLIST_HASH SHA256=${TILEDB_HASH}
            )
        else()
            fetch_prebuilt_tiledb(
                    VERSION ${TILEDB_VERSION}
            )
        endif()
    else()
        message(STATUS "Downloading TileDB default version ...")
        # Download latest release
        fetch_prebuilt_tiledb(
<<<<<<< HEAD
                VERSION 2.28.1-rc1
                RELLIST_HASH SHA256=af1840944e71172463bbf5811ec4426db573c2baf4b708f1eb2c0546e2a3121e
=======
                VERSION 2.28.1
                RELLIST_HASH SHA256=e16928305ab3a9d48422d33de6af1b0516cf45a5cabb126465e72c0a76cbe5aa
>>>>>>> 0fcbc591
        )
    endif()
    find_package(TileDB REQUIRED)
    set(TILEDB_DOWNLOADED TRUE)
else()
    message(STATUS "Found external TileDB core library")
endif()

message(STATUS "Using libtiledb path: " "${TileDB_DIR}")
add_subdirectory(tiledb)<|MERGE_RESOLUTION|>--- conflicted
+++ resolved
@@ -46,13 +46,8 @@
         message(STATUS "Downloading TileDB default version ...")
         # Download latest release
         fetch_prebuilt_tiledb(
-<<<<<<< HEAD
-                VERSION 2.28.1-rc1
-                RELLIST_HASH SHA256=af1840944e71172463bbf5811ec4426db573c2baf4b708f1eb2c0546e2a3121e
-=======
                 VERSION 2.28.1
                 RELLIST_HASH SHA256=e16928305ab3a9d48422d33de6af1b0516cf45a5cabb126465e72c0a76cbe5aa
->>>>>>> 0fcbc591
         )
     endif()
     find_package(TileDB REQUIRED)

[build-system]
<<<<<<< HEAD
requires = ["scikit-build-core", "numpy", "pybind11", "Cython"]
build-backend = "scikit_build_core.build"
=======
requires = [
    "setuptools>=64",
    "wheel",
    "pybind11",
    "Cython",
    "numpy== 1.17.*,<2.0 ; python_version == '3.8' and platform_machine != 'aarch64'",
    "numpy>=1.25 ; python_version >= '3.9'",
]
build-backend = "setuptools.build_meta"
>>>>>>> 299bbbd8

[project]
requires-python = ">=3.8"
name = "tiledb"
description = "Pythonic interface to the TileDB array storage manager"
readme = "README.md"
authors = [
  {name = "TileDB, Inc.", email = "help@tiledb.io"}
]
maintainers = [
  {name = "TileDB, Inc.", email = "help@tiledb.io"}
]
license = {text = "MIT"}
classifiers=[
    "Development Status :: 4 - Beta",
    "Intended Audience :: Developers",
    "Intended Audience :: Information Technology",
    "Intended Audience :: Science/Research",
    "License :: OSI Approved :: MIT License",
    "Programming Language :: Python",
    "Topic :: Software Development :: Libraries :: Python Modules",
    "Operating System :: Unix",
    "Operating System :: POSIX :: Linux",
    "Operating System :: MacOS :: MacOS X",
    "Programming Language :: Python :: 3",
    "Programming Language :: Python :: 3.8",
    "Programming Language :: Python :: 3.9",
    "Programming Language :: Python :: 3.10",
    "Programming Language :: Python :: 3.11",
    "Programming Language :: Python :: 3.12",
]
dependencies = [
    "numpy==1.17.*,<2.0 ; python_version == '3.8' and platform_machine != 'aarch64'",
    "numpy==1.19.4,<2.0 ; python_version == '3.9' and platform_machine != 'aarch64'",
    "numpy==1.20.*,<2.0 ; python_version < '3.10' and platform_machine == 'aarch64'",
    "numpy==1.21.*,<2.0 ; python_version == '3.10'",
    "numpy>=1.23.2,<2.0 ; python_version >= '3.11'",
]
dynamic = ["version"]

[project.urls]
homepage = "https://github.com/TileDB-Inc/TileDB-Py"

[tool.setuptools_scm]
version_file = "tiledb/_generated_version.py"

[tool.scikit-build]
wheel.expand-macos-universal-tags = true
metadata.version.provider = "scikit_build_core.metadata.setuptools_scm"
wheel.packages = ["tiledb"]
wheel.exclude = [
    "tiledb/cc/",
    "tiledb/*.cc",
    "tiledb/*.cmake",
    "tiledb/*.pyx",
    "tiledb/*.pxd",
    "tiledb/*.pxi",
]

[tool.pytest.ini_options]
python_classes = "*Test*"
python_files = "test_*.py"
testpaths = ["tiledb/tests"]
addopts = "--ignore=tiledb/tests/perf --ignore=tiledb/tests/__pycache__"
filterwarnings = [
    "error",
    "default::pytest.PytestWarning",
    "default::DeprecationWarning:distributed",
    # Pyarrow emits a warning regarding use of deprecated Pandas function
    # Remove this once we bump Pyarrow version
    "ignore:Passing a BlockManager to DataFrame is deprecated:DeprecationWarning"
]

[tool.ruff]
ignore = ["E501", "E722"]
extend-select = ["I001"]
extend-exclude = ["doc"]
fix = true

[tool.ruff.lint]
select = ["NPY201"]

[tool.ruff.per-file-ignores]
"tiledb/__init__.py" = ["F401"]

[tool.cibuildwheel]
test-requires = [
    "pytest",
    "hypothesis",
    "psutil",
    "pyarrow",
]
test-command = "pytest {project}"<|MERGE_RESOLUTION|>--- conflicted
+++ resolved
@@ -1,18 +1,6 @@
 [build-system]
-<<<<<<< HEAD
 requires = ["scikit-build-core", "numpy", "pybind11", "Cython"]
 build-backend = "scikit_build_core.build"
-=======
-requires = [
-    "setuptools>=64",
-    "wheel",
-    "pybind11",
-    "Cython",
-    "numpy== 1.17.*,<2.0 ; python_version == '3.8' and platform_machine != 'aarch64'",
-    "numpy>=1.25 ; python_version >= '3.9'",
-]
-build-backend = "setuptools.build_meta"
->>>>>>> 299bbbd8
 
 [project]
 requires-python = ">=3.8"

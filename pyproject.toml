--- conflicted
+++ resolved
@@ -1,20 +1,15 @@
 [build-system]
-<<<<<<< HEAD
-requires = ["scikit-build-core", "numpy", "pybind11", "Cython"]
-build-backend = "scikit_build_core.build"
-=======
 requires = [
-    "setuptools>=64",
-    "wheel",
+    "scikit-build-core",
+    "numpy",
     "pybind11",
     "Cython",
     "numpy==1.17.* ; python_version == '3.8' and platform_machine not in 'arm64|aarch64'",
     "numpy==1.19.* ; python_version == '3.8' and platform_machine == 'aarch64'",
     "numpy==1.21.* ; python_version == '3.8' and platform_machine == 'arm64'",
-    "numpy>=2.0.0rc2 ; python_version >= '3.9'",
+    "numpy>=2.0.0rc2 ; python_version >= '3.9'"
 ]
-build-backend = "setuptools.build_meta"
->>>>>>> a062b906
+build-backend = "scikit_build_core.build"
 
 [project]
 requires-python = ">=3.8"
@@ -47,14 +42,10 @@
     "Programming Language :: Python :: 3.12",
 ]
 dependencies = [
-<<<<<<< HEAD
-    "numpy",
-=======
   "numpy>=1.17 ; python_version == '3.8' and platform_machine not in 'arm64|aarch64'",
   "numpy>=1.19 ; python_version == '3.8' and platform_machine == 'aarch64'",
   "numpy>=1.21 ; python_version == '3.8' and platform_machine == 'arm64'",
   "numpy>=1.25 ; python_version >= '3.9'",
->>>>>>> a062b906
 ]
 dynamic = ["version"]
 

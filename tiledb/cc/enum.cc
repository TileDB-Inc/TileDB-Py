#include <tiledb/tiledb>

#include <pybind11/numpy.h>
#include <pybind11/pybind11.h>
#include <pybind11/pytypes.h>
#include <pybind11/stl.h>

namespace libtiledbcpp {

using namespace tiledb;
namespace py = pybind11;

void init_enums(py::module &m) {
  // consts from tiledb.h
  m.def("TILEDB_COORDS", []() { return TILEDB_COORDS; });
  m.def("TILEDB_VAR_NUM", []() { return TILEDB_VAR_NUM; });
  m.def("TILEDB_MAX_PATH", []() { return TILEDB_MAX_PATH; });
  m.def("TILEDB_OFFSET_SIZE", []() { return TILEDB_OFFSET_SIZE; });
  m.def("TILEDB_TIMESTAMP_NOW_MS", []() { return TILEDB_TIMESTAMP_NOW_MS; });

<<<<<<< HEAD
  py::enum_<tiledb_datatype_t>(m, "DataType", py::module_local()) DENUM(
      INT32) DENUM(INT64) DENUM(FLOAT32) DENUM(FLOAT64) DENUM(CHAR) DENUM(BLOB)
      DENUM(INT8) DENUM(UINT8) DENUM(INT16) DENUM(UINT16) DENUM(UINT32) DENUM(
          UINT64) DENUM(STRING_ASCII) DENUM(STRING_UTF8) DENUM(STRING_UTF16)
          DENUM(STRING_UTF32) DENUM(STRING_UCS2) DENUM(STRING_UCS4) DENUM(ANY)
              DENUM(DATETIME_YEAR) DENUM(DATETIME_WEEK) DENUM(DATETIME_DAY)
                  DENUM(DATETIME_HR) DENUM(DATETIME_MIN) DENUM(DATETIME_SEC)
                      DENUM(DATETIME_MS) DENUM(DATETIME_US) DENUM(DATETIME_NS)
                          DENUM(DATETIME_PS) DENUM(DATETIME_FS)
                              DENUM(DATETIME_AS) DENUM(TIME_HR) DENUM(TIME_MIN)
                                  DENUM(TIME_SEC) DENUM(TIME_MS) DENUM(TIME_US)
                                      DENUM(TIME_NS) DENUM(TIME_PS)
                                          DENUM(TIME_FS) DENUM(TIME_AS);

  py::enum_<tiledb_array_type_t>(m, "ArrayType") DENUM(DENSE) DENUM(SPARSE);

  py::enum_<tiledb_layout_t>(m, "LayoutType") DENUM(ROW_MAJOR) DENUM(COL_MAJOR)
      DENUM(GLOBAL_ORDER) DENUM(UNORDERED) DENUM(HILBERT);

#define DFENUM(x) .value(#x, TILEDB_FILTER_##x)
  py::enum_<tiledb_filter_type_t>(m, "FilterType") DFENUM(NONE) DFENUM(GZIP)
      DFENUM(ZSTD) DFENUM(LZ4) DFENUM(RLE) DFENUM(BZIP2) DFENUM(DOUBLE_DELTA)
          DFENUM(BIT_WIDTH_REDUCTION) DFENUM(BITSHUFFLE) DFENUM(BYTESHUFFLE)
              DFENUM(POSITIVE_DELTA) DFENUM(CHECKSUM_MD5)
                  DFENUM(CHECKSUM_SHA256) DFENUM(SCALE_FLOAT) DFENUM(DICTIONARY)
                      DFENUM(XOR) DFENUM(WEBP);

  py::enum_<tiledb_filter_option_t>(m, "FilterOption") DENUM(COMPRESSION_LEVEL)
      DENUM(BIT_WIDTH_MAX_WINDOW) DENUM(POSITIVE_DELTA_MAX_WINDOW)
          DENUM(SCALE_FLOAT_BYTEWIDTH) DENUM(SCALE_FLOAT_FACTOR)
              DENUM(SCALE_FLOAT_OFFSET) DENUM(WEBP_INPUT_FORMAT)
                  DENUM(WEBP_QUALITY) DENUM(WEBP_LOSSLESS);

  py::enum_<tiledb_filter_webp_format_t>(m, "WebpInputFormat") DENUM(WEBP_NONE)
      DENUM(WEBP_RGB) DENUM(WEBP_RGBA) DENUM(WEBP_BGR) DENUM(WEBP_BGRA);

  py::enum_<tiledb_encryption_type_t>(m, "EncryptionType") DENUM(NO_ENCRYPTION)
      DENUM(AES_256_GCM);
=======
  py::enum_<tiledb_datatype_t>(m, "DataType", py::module_local())
      .value("INT32", TILEDB_INT32)
      .value("INT64", TILEDB_INT64)
      .value("FLOAT32", TILEDB_FLOAT32)
      .value("FLOAT64", TILEDB_FLOAT64)
      .value("CHAR", TILEDB_CHAR)
      .value("INT8", TILEDB_INT8)
      .value("UINT8", TILEDB_UINT8)
      .value("INT16", TILEDB_INT16)
      .value("UINT16", TILEDB_UINT16)
      .value("UINT32", TILEDB_UINT32)
      .value("UINT64", TILEDB_UINT64)
      .value("BOOL", TILEDB_BOOL)
      .value("STRING_ASCII", TILEDB_STRING_ASCII)
      .value("STRING_UTF8", TILEDB_STRING_UTF8)
      .value("STRING_UTF16", TILEDB_STRING_UTF16)
      .value("STRING_UTF32", TILEDB_STRING_UTF32)
      .value("STRING_UCS2", TILEDB_STRING_UCS2)
      .value("STRING_UCS4", TILEDB_STRING_UCS4)
      .value("ANY", TILEDB_ANY)
      .value("DATETIME_YEAR", TILEDB_DATETIME_YEAR)
      .value("DATETIME_MONTH", TILEDB_DATETIME_MONTH)
      .value("DATETIME_WEEK", TILEDB_DATETIME_WEEK)
      .value("DATETIME_DAY", TILEDB_DATETIME_DAY)
      .value("DATETIME_HR", TILEDB_DATETIME_HR)
      .value("DATETIME_MIN", TILEDB_DATETIME_MIN)
      .value("DATETIME_SEC", TILEDB_DATETIME_SEC)
      .value("DATETIME_MS", TILEDB_DATETIME_MS)
      .value("DATETIME_US", TILEDB_DATETIME_US)
      .value("DATETIME_NS", TILEDB_DATETIME_NS)
      .value("DATETIME_PS", TILEDB_DATETIME_PS)
      .value("DATETIME_FS", TILEDB_DATETIME_FS)
      .value("DATETIME_AS", TILEDB_DATETIME_AS)
      .value("TIME_HR", TILEDB_TIME_HR)
      .value("TIME_MIN", TILEDB_TIME_MIN)
      .value("TIME_SEC", TILEDB_TIME_SEC)
      .value("TIME_MS", TILEDB_TIME_MS)
      .value("TIME_US", TILEDB_TIME_US)
      .value("TIME_NS", TILEDB_TIME_NS)
      .value("TIME_PS", TILEDB_TIME_PS)
      .value("TIME_FS", TILEDB_TIME_FS)
      .value("TIME_AS", TILEDB_TIME_AS)
      .value("BLOB", TILEDB_BLOB);

  py::enum_<tiledb_array_type_t>(m, "ArrayType")
      .value("DENSE", TILEDB_DENSE)
      .value("SPARSE", TILEDB_SPARSE);

  py::enum_<tiledb_layout_t>(m, "LayoutType")
      .value("ROW_MAJOR", TILEDB_ROW_MAJOR)
      .value("COL_MAJOR", TILEDB_COL_MAJOR)
      .value("GLOBAL_ORDER", TILEDB_GLOBAL_ORDER)
      .value("UNORDERED", TILEDB_UNORDERED)
      .value("HILBERT", TILEDB_HILBERT);

  py::enum_<tiledb_filter_type_t>(m, "FilterType")
      .value("NONE", TILEDB_FILTER_NONE)
      .value("GZIP", TILEDB_FILTER_GZIP)
      .value("ZSTD", TILEDB_FILTER_ZSTD)
      .value("LZ4", TILEDB_FILTER_LZ4)
      .value("RLE", TILEDB_FILTER_RLE)
      .value("BZIP2", TILEDB_FILTER_BZIP2)
      .value("DOUBLE_DELTA", TILEDB_FILTER_DOUBLE_DELTA)
      .value("BIT_WIDTH_REDUCTION", TILEDB_FILTER_BIT_WIDTH_REDUCTION)
      .value("BITSHUFFLE", TILEDB_FILTER_BITSHUFFLE)
      .value("BYTESHUFFLE", TILEDB_FILTER_BYTESHUFFLE)
      .value("POSITIVE_DELTA", TILEDB_FILTER_POSITIVE_DELTA)
      .value("CHECKSUM_MD5", TILEDB_FILTER_CHECKSUM_MD5)
      .value("CHECKSUM_SHA256", TILEDB_FILTER_CHECKSUM_SHA256)
      .value("SCALE_FLOAT", TILEDB_FILTER_SCALE_FLOAT)
      .value("DICTIONARY", TILEDB_FILTER_DICTIONARY)
      .value("XOR", TILEDB_FILTER_XOR);

  py::enum_<tiledb_filter_option_t>(m, "FilterOption")
      .value("COMPRESSION_LEVEL", TILEDB_COMPRESSION_LEVEL)
      .value("BIT_WIDTH_MAX_WINDOW", TILEDB_BIT_WIDTH_MAX_WINDOW)
      .value("POSITIVE_DELTA_MAX_WINDOW", TILEDB_POSITIVE_DELTA_MAX_WINDOW)
      .value("SCALE_FLOAT_BYTEWIDTH", TILEDB_SCALE_FLOAT_BYTEWIDTH)
      .value("SCALE_FLOAT_FACTOR", TILEDB_SCALE_FLOAT_FACTOR)
      .value("SCALE_FLOAT_OFFSET", TILEDB_SCALE_FLOAT_OFFSET);

  py::enum_<tiledb_encryption_type_t>(m, "EncryptionType")
      .value("NO_ENCRYPTION", TILEDB_NO_ENCRYPTION)
      .value("AES_256_GCM", TILEDB_AES_256_GCM);
>>>>>>> 1e344b7c

  py::enum_<tiledb::Query::Status>(m, "QueryStatus")
      .value("FAILED", Query::Status::FAILED)
      .value("COMPLETE", Query::Status::COMPLETE)
      .value("INPROGRESS", Query::Status::INPROGRESS)
      .value("INCOMPLETE", Query::Status::INCOMPLETE)
      .value("UNINITIALIZED", Query::Status::UNINITIALIZED)
      .export_values();

  py::enum_<tiledb_query_type_t>(m, "QueryType")
      .value("READ", TILEDB_READ)
      .value("WRITE", TILEDB_WRITE)
      .value("DELETE", TILEDB_DELETE)
      .value("MODIFY_EXCLUSIVE", TILEDB_MODIFY_EXCLUSIVE);

  py::enum_<tiledb_query_condition_op_t>(m, "QueryConditionOp",
                                         py::module_local())
      .value("LT", TILEDB_LT)
      .value("LE", TILEDB_LE)
      .value("GT", TILEDB_GT)
      .value("GE", TILEDB_GE)
      .value("EQ", TILEDB_EQ)
      .value("NE", TILEDB_NE);

  py::enum_<tiledb_vfs_mode_t>(m, "VFSMode")
      .value("READ", TILEDB_VFS_READ)
      .value("WRITE", TILEDB_VFS_WRITE)
      .value("APPEND", TILEDB_VFS_APPEND);

  py::enum_<tiledb_filesystem_t>(m, "FileSystem")
      .value("S3", TILEDB_S3)
      .value("AZURE", TILEDB_AZURE)
      .value("GCS", TILEDB_GCS)
      .value("HDFS", TILEDB_HDFS);

  py::enum_<tiledb::Object::Type>(m, "ObjectType")
      .value("ARRAY", Object::Type::Array)
      .value("GROUP", Object::Type::Group)
      .value("INVALID", Object::Type::Invalid)
      .export_values();

  py::enum_<tiledb_mime_type_t>(m, "MIMEType")
      .value("AUTODETECT", TILEDB_MIME_AUTODETECT)
      .value("TIFF", TILEDB_MIME_TIFF)
      .value("PDF", TILEDB_MIME_PDF);

  // test helpers to check enum name against typed value
  m.def("_enum_string", &tiledb::impl::type_to_str);
  m.def("_enum_string",
        py::overload_cast<tiledb_array_type_t>(&tiledb::ArraySchema::to_str));
  m.def("_enum_string",
        py::overload_cast<tiledb_layout_t>(&tiledb::ArraySchema::to_str));
  m.def("_enum_string",
        py::overload_cast<tiledb_filter_type_t>(&tiledb::Filter::to_str));
  m.def("_enum_string", [](Query::Status status) {
    std::stringstream ss;
    ss << status;
    return ss.str();
  });
}

}; // namespace libtiledbcpp<|MERGE_RESOLUTION|>--- conflicted
+++ resolved
@@ -18,46 +18,6 @@
   m.def("TILEDB_OFFSET_SIZE", []() { return TILEDB_OFFSET_SIZE; });
   m.def("TILEDB_TIMESTAMP_NOW_MS", []() { return TILEDB_TIMESTAMP_NOW_MS; });
 
-<<<<<<< HEAD
-  py::enum_<tiledb_datatype_t>(m, "DataType", py::module_local()) DENUM(
-      INT32) DENUM(INT64) DENUM(FLOAT32) DENUM(FLOAT64) DENUM(CHAR) DENUM(BLOB)
-      DENUM(INT8) DENUM(UINT8) DENUM(INT16) DENUM(UINT16) DENUM(UINT32) DENUM(
-          UINT64) DENUM(STRING_ASCII) DENUM(STRING_UTF8) DENUM(STRING_UTF16)
-          DENUM(STRING_UTF32) DENUM(STRING_UCS2) DENUM(STRING_UCS4) DENUM(ANY)
-              DENUM(DATETIME_YEAR) DENUM(DATETIME_WEEK) DENUM(DATETIME_DAY)
-                  DENUM(DATETIME_HR) DENUM(DATETIME_MIN) DENUM(DATETIME_SEC)
-                      DENUM(DATETIME_MS) DENUM(DATETIME_US) DENUM(DATETIME_NS)
-                          DENUM(DATETIME_PS) DENUM(DATETIME_FS)
-                              DENUM(DATETIME_AS) DENUM(TIME_HR) DENUM(TIME_MIN)
-                                  DENUM(TIME_SEC) DENUM(TIME_MS) DENUM(TIME_US)
-                                      DENUM(TIME_NS) DENUM(TIME_PS)
-                                          DENUM(TIME_FS) DENUM(TIME_AS);
-
-  py::enum_<tiledb_array_type_t>(m, "ArrayType") DENUM(DENSE) DENUM(SPARSE);
-
-  py::enum_<tiledb_layout_t>(m, "LayoutType") DENUM(ROW_MAJOR) DENUM(COL_MAJOR)
-      DENUM(GLOBAL_ORDER) DENUM(UNORDERED) DENUM(HILBERT);
-
-#define DFENUM(x) .value(#x, TILEDB_FILTER_##x)
-  py::enum_<tiledb_filter_type_t>(m, "FilterType") DFENUM(NONE) DFENUM(GZIP)
-      DFENUM(ZSTD) DFENUM(LZ4) DFENUM(RLE) DFENUM(BZIP2) DFENUM(DOUBLE_DELTA)
-          DFENUM(BIT_WIDTH_REDUCTION) DFENUM(BITSHUFFLE) DFENUM(BYTESHUFFLE)
-              DFENUM(POSITIVE_DELTA) DFENUM(CHECKSUM_MD5)
-                  DFENUM(CHECKSUM_SHA256) DFENUM(SCALE_FLOAT) DFENUM(DICTIONARY)
-                      DFENUM(XOR) DFENUM(WEBP);
-
-  py::enum_<tiledb_filter_option_t>(m, "FilterOption") DENUM(COMPRESSION_LEVEL)
-      DENUM(BIT_WIDTH_MAX_WINDOW) DENUM(POSITIVE_DELTA_MAX_WINDOW)
-          DENUM(SCALE_FLOAT_BYTEWIDTH) DENUM(SCALE_FLOAT_FACTOR)
-              DENUM(SCALE_FLOAT_OFFSET) DENUM(WEBP_INPUT_FORMAT)
-                  DENUM(WEBP_QUALITY) DENUM(WEBP_LOSSLESS);
-
-  py::enum_<tiledb_filter_webp_format_t>(m, "WebpInputFormat") DENUM(WEBP_NONE)
-      DENUM(WEBP_RGB) DENUM(WEBP_RGBA) DENUM(WEBP_BGR) DENUM(WEBP_BGRA);
-
-  py::enum_<tiledb_encryption_type_t>(m, "EncryptionType") DENUM(NO_ENCRYPTION)
-      DENUM(AES_256_GCM);
-=======
   py::enum_<tiledb_datatype_t>(m, "DataType", py::module_local())
       .value("INT32", TILEDB_INT32)
       .value("INT64", TILEDB_INT64)
@@ -129,7 +89,8 @@
       .value("CHECKSUM_SHA256", TILEDB_FILTER_CHECKSUM_SHA256)
       .value("SCALE_FLOAT", TILEDB_FILTER_SCALE_FLOAT)
       .value("DICTIONARY", TILEDB_FILTER_DICTIONARY)
-      .value("XOR", TILEDB_FILTER_XOR);
+      .value("XOR", TILEDB_FILTER_XOR)
+      .value("WEBP", TILEDB_FILTER_WEBP);
 
   py::enum_<tiledb_filter_option_t>(m, "FilterOption")
       .value("COMPRESSION_LEVEL", TILEDB_COMPRESSION_LEVEL)
@@ -137,12 +98,21 @@
       .value("POSITIVE_DELTA_MAX_WINDOW", TILEDB_POSITIVE_DELTA_MAX_WINDOW)
       .value("SCALE_FLOAT_BYTEWIDTH", TILEDB_SCALE_FLOAT_BYTEWIDTH)
       .value("SCALE_FLOAT_FACTOR", TILEDB_SCALE_FLOAT_FACTOR)
-      .value("SCALE_FLOAT_OFFSET", TILEDB_SCALE_FLOAT_OFFSET);
+      .value("SCALE_FLOAT_OFFSET", TILEDB_SCALE_FLOAT_OFFSET)
+      .value("WEBP_INPUT_FORMAT)
+      .value("WEBP_QUALITY")
+      .value("WEBP_LOSSLESS");
+
+  py::enum_<tiledb_filter_webp_format_t(m, "WebpInputFormat")
+      .value("WEBP_NONE")
+      .value("WEBP_RGB")
+      .value("WEBP_RGBA")
+      .value("WEBP_BGR")
+      .value("WEBP_BGRA");
 
   py::enum_<tiledb_encryption_type_t>(m, "EncryptionType")
       .value("NO_ENCRYPTION", TILEDB_NO_ENCRYPTION)
       .value("AES_256_GCM", TILEDB_AES_256_GCM);
->>>>>>> 1e344b7c
 
   py::enum_<tiledb::Query::Status>(m, "QueryStatus")
       .value("FAILED", Query::Status::FAILED)

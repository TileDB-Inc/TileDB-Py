--- conflicted
+++ resolved
@@ -478,11 +478,7 @@
 
             df = table.to_pandas()
         else:
-<<<<<<< HEAD
-            df = DataFrame(_get_pyquery_results(self.pyquery, self.array))
-=======
-            df = pandas.DataFrame(_get_pyquery_results(self.pyquery, self.array.schema))
->>>>>>> f3f51029
+            df = pandas.DataFrame(_get_pyquery_results(self.pyquery, self.array))
 
         with timing("pandas_index_update_time"):
             return _update_df_from_meta(df, self.array.meta, self.query.index_col)

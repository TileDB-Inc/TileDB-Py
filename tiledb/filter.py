--- conflicted
+++ resolved
@@ -9,13 +9,9 @@
 class Filter(CtxMixin, lt.Filter):
     """Base class for all TileDB filters."""
 
-<<<<<<< HEAD
+    options: Sequence[lt.FilterOption] = ()
+
     def __init__(self, type: lt.FilterOption, ctx: Optional[Ctx] = None):
-=======
-    options: Sequence[lt.FilterOption] = ()
-
-    def __init__(self, type: lt.FilterOption, ctx: "Ctx" = None):
->>>>>>> 0b0878eb
         super().__init__(ctx, type)
 
     def __repr__(self) -> str:
@@ -78,13 +74,9 @@
 
     """
 
-<<<<<<< HEAD
+    options = (lt.FilterOption.COMPRESSION_LEVEL,)
+
     def __init__(self, type: lt.FilterType, level: int = -1, ctx: Optional[Ctx] = None):
-=======
-    options = (lt.FilterOption.COMPRESSION_LEVEL,)
-
-    def __init__(self, type: lt.FilterType, level: int = -1, ctx: "Ctx" = None):
->>>>>>> 0b0878eb
         if not isinstance(level, int):
             raise ValueError("`level` argument must be a int")
 
@@ -381,13 +373,9 @@
 
     """
 
-<<<<<<< HEAD
+    options = (lt.FilterOption.BIT_WIDTH_MAX_WINDOW,)
+
     def __init__(self, window: int = -1, ctx: Optional[Ctx] = None):
-=======
-    options = (lt.FilterOption.BIT_WIDTH_MAX_WINDOW,)
-
-    def __init__(self, window: int = -1, ctx: "Ctx" = None):
->>>>>>> 0b0878eb
         if not isinstance(window, int):
             raise ValueError("`window` argument must be a int")
 
@@ -424,13 +412,9 @@
 
     """
 
-<<<<<<< HEAD
+    options = (lt.FilterOption.POSITIVE_DELTA_MAX_WINDOW,)
+
     def __init__(self, window: int = -1, ctx: Optional[Ctx] = None):
-=======
-    options = (lt.FilterOption.POSITIVE_DELTA_MAX_WINDOW,)
-
-    def __init__(self, window: int = -1, ctx: "Ctx" = None):
->>>>>>> 0b0878eb
         if not isinstance(window, int):
             raise ValueError("`window` argument must be a int")
 

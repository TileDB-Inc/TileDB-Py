--- conflicted
+++ resolved
@@ -1164,80 +1164,6 @@
         tiledb_config_t* config
     )
 
-cdef extern from "tiledb/tiledb_dimension_label.h":
-    # type
-    ctypedef struct tiledb_dimension_label_t:
-        pass
-
-    # ArraySchema: DimensionLabel
-    int tiledb_array_schema_add_dimension_label(
-        tiledb_ctx_t* ctx,
-        tiledb_array_schema_t* array_schema,
-        const uint32_t dim_index,
-        const char* name,
-        tiledb_data_order_t label_order,
-        tiledb_datatype_t label_type
-    )
-
-    int tiledb_array_schema_get_dimension_label_from_name(
-        tiledb_ctx_t* ctx,
-        tiledb_array_schema_t* array_schema,
-        const char* label_name,
-        tiledb_dimension_label_t** dim_label
-    )
-
-    int tiledb_array_schema_has_dimension_label(
-        tiledb_ctx_t* ctx,
-        const tiledb_array_schema_t* array_schema,
-        const char* name,
-        int* has_dim_label
-    )
-
-    int tiledb_array_schema_set_dimension_label_filter_list(
-        tiledb_ctx_t* ctx,
-        tiledb_array_schema_t* array_schema,
-        const char* label_name,
-        tiledb_filter_list_t* filter_list
-    )
-
-    int tiledb_array_schema_set_dimension_label_tile_extent(
-        tiledb_ctx_t* ctx,
-        tiledb_array_schema_t* array_schema,
-        const char* label_name,
-        tiledb_datatype_t type,
-        const void* tile_extent
-    )
-
-    # Subarray: DimensionLabel
-    int tiledb_subarray_add_label_range(
-        tiledb_ctx_t* ctx,
-        tiledb_subarray_t* subarray,
-        const char* label_name,
-        const void* start,
-        const void* end,
-        const void* stride
-    )
-
-    int tiledb_subarray_add_label_range_var(
-        tiledb_ctx_t* ctx,
-        tiledb_subarray_t* subarray,
-        const char* label_name,
-        const void* start,
-        uint64_t start_size,
-        const void* end,
-        uint64_t end_size
-    )
-
-    int tiledb_subarray_add_label_range_var(
-        tiledb_ctx_t* ctx,
-        tiledb_subarray_t* subarray,
-        const char* label_name,
-        const void* start,
-        uint64_t start_size,
-        const void* end,
-        uint64_t end_size
-    )
-
 # Free helper functions
 cpdef unicode ustring(object s)
 cpdef check_error(object ctx, int rc)
@@ -1252,23 +1178,6 @@
 #                                                                             #
 ###############################################################################
 
-<<<<<<< HEAD
-cdef class ArraySchema(object):
-    cdef object ctx
-    cdef tiledb_array_schema_t* ptr
-
-    @staticmethod
-    cdef from_ptr(const tiledb_array_schema_t* schema_ptr, object ctx=*)
-    # @staticmethod
-    # cdef from_file(const char* uri, object ctx=*)
-    cdef _cell_order(ArraySchema self, tiledb_layout_t* cell_order_ptr)
-    cdef _tile_order(ArraySchema self, tiledb_layout_t* tile_order_ptr)
-    cdef _attr_name(self, name)
-    cdef _attr_idx(self, int idx)
-    cdef _dim_label(self, name)
-
-=======
->>>>>>> 4f89e751
 cdef class Array(object):
     cdef object __weakref__
     cdef object ctx

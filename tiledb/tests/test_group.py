--- conflicted
+++ resolved
@@ -104,7 +104,6 @@
         self.assertFalse(self.is_group(self.group2))
         self.assertTrue(self.is_group(self.group2 + "_moved"))
 
-<<<<<<< HEAD
     @pytest.mark.parametrize(
         "int_data,flt_data,str_data",
         (
@@ -156,8 +155,6 @@
         # assert "int" not in grp.meta
         # grp.close()
 
-=======
->>>>>>> d26ea877
     def test_group_members(self, capfd):
         grp_path = self.path("test_group_members")
         tiledb.Group.create(grp_path)

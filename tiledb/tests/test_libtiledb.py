--- conflicted
+++ resolved
@@ -11,7 +11,6 @@
 import textwrap
 import time
 import warnings
-import xml.etree.ElementTree
 from collections import OrderedDict
 
 import numpy as np
@@ -144,296 +143,6 @@
             assert "counters" in json_stats
 
 
-<<<<<<< HEAD
-class ArraySchemaTest(DiskTestCase):
-    def test_schema_basic(self):
-        dom = tiledb.Domain(
-            tiledb.Dim("d1", (1, 4), 2, dtype="u8"),
-            tiledb.Dim("d2", (1, 4), 2, dtype="u8"),
-        )
-
-        attr1 = tiledb.Attr("foo", dtype=float)
-        attr2 = tiledb.Attr("foo", dtype=int)
-
-        # test unique attributes
-        with self.assertRaises(tiledb.TileDBError):
-            tiledb.ArraySchema(domain=dom, attrs=(attr1, attr2))
-
-        # test schema.check
-        schema = tiledb.ArraySchema(domain=dom, attrs=(attr1,))
-        # valid schema does not raise
-        schema.check()
-
-        try:
-            assert xml.etree.ElementTree.fromstring(schema._repr_html_()) is not None
-        except:
-            pytest.fail(
-                f"Could not parse schema._repr_html_(). Saw {schema._repr_html_()}"
-            )
-
-        with self.assertRaises(tiledb.TileDBError):
-            schema._make_invalid()
-            schema.check()
-
-    def test_dense_array_schema(self):
-        domain = tiledb.Domain(
-            tiledb.Dim(domain=(1, 8), tile=2), tiledb.Dim(domain=(1, 8), tile=2)
-        )
-        a1 = tiledb.Attr("val", dtype="f8")
-        schema = tiledb.ArraySchema(domain=domain, attrs=(a1,))
-        assert schema.sparse is False
-        assert schema.cell_order == "row-major"
-        assert schema.tile_order == "row-major"
-        assert schema.domain == domain
-        assert schema.ndim == 2
-        assert schema.shape == (8, 8)
-        assert schema.nattr == 1
-        assert schema.domain.homogeneous is True
-        assert hasattr(schema, "version")  # don't pin to a specific version
-        assert schema.attr(0) == a1
-        assert schema.has_attr("val") is True
-        assert schema.has_attr("nononoattr") is False
-        assert schema == tiledb.ArraySchema(domain=domain, attrs=(a1,))
-        assert schema != tiledb.ArraySchema(domain=domain, attrs=(a1,), sparse=True)
-
-        with self.assertRaises(tiledb.TileDBError):
-            schema.allows_duplicates
-        # test iteration over attributes
-        assert list(schema) == [a1]
-
-        with self.assertRaisesRegex(
-            tiledb.TileDBError,
-            "Cannot set cell order; Hilbert order is only applicable to sparse arrays",
-        ):
-            tiledb.ArraySchema(
-                domain=domain, attrs=(a1,), sparse=False, cell_order="hilbert"
-            )
-
-    def test_dense_array_schema_fp_domain_error(self):
-        dom = tiledb.Domain(tiledb.Dim(domain=(1, 8), tile=2, dtype=np.float64))
-        att = tiledb.Attr("val", dtype=np.float64)
-
-        with self.assertRaises(tiledb.TileDBError):
-            tiledb.ArraySchema(domain=dom, attrs=(att,))
-
-    def test_sparse_schema(self, capfd):
-        # create dimensions
-        d1 = tiledb.Dim("d1", domain=(1, 1000), tile=10, dtype="uint64")
-        d2 = tiledb.Dim("d2", domain=(101, 10000), tile=100, dtype="uint64")
-
-        # create domain
-        domain = tiledb.Domain(d1, d2)
-
-        # create attributes
-        a1 = tiledb.Attr("a1", dtype="int32,int32,int32")
-        a2 = tiledb.Attr(
-            "a2", filters=tiledb.FilterList([tiledb.GzipFilter(-1)]), dtype="float32"
-        )
-
-        # create sparse array with schema
-        coords_filters = tiledb.FilterList([tiledb.ZstdFilter(4)])
-        offsets_filters = tiledb.FilterList([tiledb.LZ4Filter(5)])
-        validity_filters = tiledb.FilterList([tiledb.GzipFilter(9)])
-
-        with pytest.warns(
-            DeprecationWarning,
-            match="coords_filters is deprecated; set the FilterList for each dimension",
-        ):
-            schema = tiledb.ArraySchema(
-                domain=domain,
-                attrs=(a1, a2),
-                capacity=10,
-                cell_order="col-major",
-                tile_order="row-major",
-                allows_duplicates=True,
-                sparse=True,
-                coords_filters=coords_filters,
-                offsets_filters=offsets_filters,
-                validity_filters=validity_filters,
-            )
-
-        schema.dump()
-        assert_captured(capfd, "Array type: sparse")
-
-        assert schema.sparse is True
-        assert schema.capacity == 10
-        assert schema.cell_order, "co == major"
-        assert schema.tile_order, "ro == major"
-
-        # <todo>
-        # assert schema.coords_compressor, ('zstd' == 4)
-        # assert schema.offsets_compressor, ('lz4' == 5)
-        assert len(schema.coords_filters) == 0
-        assert len(schema.offsets_filters) == 1
-        assert len(schema.validity_filters) == 1
-
-        assert schema.domain == domain
-        assert schema.ndim == 2
-        assert schema.shape, 1000 == 9900
-        assert schema.nattr == 2
-        assert schema.attr(0) == a1
-        assert schema.attr("a2") == a2
-        assert schema.allows_duplicates is True
-
-        assert schema.domain.dim("d1").filters == coords_filters
-        assert schema.domain.dim("d2").filters == coords_filters
-
-        with pytest.warns(
-            DeprecationWarning,
-            match="coords_filters is deprecated; set the FilterList for each dimension",
-        ):
-            schema2 = tiledb.ArraySchema(
-                domain=domain,
-                attrs=(a1, a2),
-                capacity=10,
-                cell_order="col-major",
-                tile_order="row-major",
-                allows_duplicates=True,
-                sparse=True,
-                coords_filters=coords_filters,
-                offsets_filters=offsets_filters,
-                validity_filters=validity_filters,
-            )
-        assert schema == schema2
-
-        # test iteration over attributes
-        assert list(schema) == [a1, a2]
-
-        with self.assertRaisesRegex(
-            tiledb.TileDBError,
-            "Cannot set tile order; Hilbert order is not applicable to tiles",
-        ):
-            tiledb.ArraySchema(
-                domain=domain, attrs=(a1,), sparse=True, tile_order="hilbert"
-            )
-
-    def test_sparse_schema_filter_list(self, capfd):
-        # create dimensions
-        d1 = tiledb.Dim("d1", domain=(1, 1000), tile=10, dtype="uint64")
-        d2 = tiledb.Dim("d2", domain=(101, 10000), tile=100, dtype="uint64")
-
-        # create domain
-        domain = tiledb.Domain(d1, d2)
-
-        # create attributes
-        a1 = tiledb.Attr("a1", dtype="int32,int32,int32")
-        filter_list = tiledb.FilterList([tiledb.GzipFilter()])
-        a2 = tiledb.Attr("a2", filters=filter_list, dtype="float32")
-
-        off_filters_pylist = [tiledb.ZstdFilter(level=10)]
-        off_filters = tiledb.FilterList(filters=off_filters_pylist, chunksize=2048)
-
-        coords_filters_pylist = [tiledb.Bzip2Filter(level=5)]
-        coords_filters = tiledb.FilterList(
-            filters=coords_filters_pylist, chunksize=4096
-        )
-
-        validity_filters_pylist = [tiledb.GzipFilter(level=9)]
-        validity_filters = tiledb.FilterList(
-            filters=validity_filters_pylist, chunksize=1024
-        )
-
-        # create sparse array with schema
-        with pytest.warns(
-            DeprecationWarning,
-            match="coords_filters is deprecated; set the FilterList for each dimension",
-        ):
-            schema = tiledb.ArraySchema(
-                domain=domain,
-                attrs=(a1, a2),
-                capacity=10,
-                cell_order="col-major",
-                tile_order="row-major",
-                coords_filters=coords_filters,
-                offsets_filters=off_filters,
-                validity_filters=validity_filters,
-                sparse=True,
-            )
-        self.assertTrue(schema.sparse)
-
-        assert len(schema.coords_filters) == 0
-
-        assert len(schema.domain.dim("d1").filters) == 1
-        assert schema.domain.dim("d1").filters[0] == tiledb.Bzip2Filter(level=5)
-        assert schema.domain.dim("d2").filters[0] == tiledb.Bzip2Filter(level=5)
-
-        assert len(schema.offsets_filters) == 1
-        assert schema.offsets_filters[0] == tiledb.ZstdFilter(level=10)
-
-        assert len(schema.validity_filters) == 1
-        assert schema.validity_filters[0] == tiledb.GzipFilter(level=9)
-
-        schema.dump()
-        assert_captured(capfd, "Array type: sparse")
-
-        # make sure we can construct ArraySchema with python lists of filters
-        with pytest.warns(
-            DeprecationWarning,
-            match="coords_filters is deprecated; set the FilterList for each dimension",
-        ):
-            schema2 = tiledb.ArraySchema(
-                domain=domain,
-                attrs=(a1, a2),
-                capacity=10,
-                cell_order="col-major",
-                tile_order="row-major",
-                coords_filters=coords_filters_pylist,
-                offsets_filters=off_filters,
-                validity_filters=validity_filters,
-                sparse=True,
-            )
-        assert len(schema2.coords_filters) == 0
-
-        assert schema.domain.dim("d1").filters == coords_filters_pylist
-        assert schema.domain.dim("d2").filters == coords_filters_pylist
-
-        assert len(schema2.domain.dim("d1").filters) == 1
-        assert schema2.domain.dim("d1").filters[0] == tiledb.Bzip2Filter(level=5)
-        assert schema2.domain.dim("d2").filters[0] == tiledb.Bzip2Filter(level=5)
-
-        assert len(schema2.offsets_filters) == 1
-        assert schema2.offsets_filters[0] == tiledb.ZstdFilter(level=10)
-
-        assert len(schema2.validity_filters) == 1
-        assert schema2.validity_filters[0] == tiledb.GzipFilter(level=9)
-
-    def test_none_filter_list(self):
-        with self.assertRaises(ValueError):
-            tiledb.FilterList([None])
-
-        with self.assertRaises(ValueError):
-            fl = tiledb.FilterList()
-            fl.append(None)
-
-    def test_mixed_string_schema(self):
-        path = self.path("test_mixed_string_schema")
-
-        dims = [
-            tiledb.Dim(name="dpos", domain=(-100.0, 100.0), tile=10, dtype=np.float64),
-            tiledb.Dim(name="str_index", tile=None, dtype=np.bytes_),
-        ]
-        dom = tiledb.Domain(*dims)
-        attrs = [tiledb.Attr(name="val", dtype=np.float64)]
-
-        schema = tiledb.ArraySchema(domain=dom, attrs=attrs, sparse=True)
-
-        self.assertTrue(schema.domain.has_dim("str_index"))
-        self.assertFalse(schema.domain.has_dim("nonono_str_index"))
-        self.assertTrue(schema.has_dim("str_index"))
-        self.assertFalse(schema.has_dim("nonono_str_index"))
-        self.assertTrue(schema.domain.dim("str_index").isvar)
-        self.assertFalse(schema.domain.dim("dpos").isvar)
-        self.assertEqual(schema.domain.dim("dpos").dtype, np.double)
-        self.assertEqual(schema.domain.dim("str_index").dtype, np.bytes_)
-        self.assertFalse(schema.domain.homogeneous)
-
-        tiledb.Array.create(path, schema)
-        with tiledb.open(path, "r") as arr:
-            assert_array_equal(arr[:]["str_index"], np.array([], dtype="|S1"))
-
-
-=======
->>>>>>> 0b0878eb
 class ArrayTest(DiskTestCase):
     def create_array_schema(self):
         domain = tiledb.Domain(

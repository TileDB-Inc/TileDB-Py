--- conflicted
+++ resolved
@@ -56,10 +56,10 @@
 
         # Check the dimension label properties
         dim_label = schema.dim_label("l1")
-<<<<<<< HEAD
-        assert dim_label.dtype == np.float64
-        assert not dim_label.isvar
-        assert not dim_label.isascii
+        assert dim_label.label_dtype == np.float64
+        breakpoint()
+        assert not dim_label.label_isvar
+        assert not dim_label.label_isascii
 
         # Create array check values in dimension label schema
         uri = self.path("array_with_label")
@@ -79,12 +79,6 @@
         label_attr = label_array_schema.attr("label")
         assert label_attr.dtype == np.float64
         assert label_attr.filters == filters
-=======
-        assert dim_label.label_dtype == np.uint64
-        assert not dim_label.label_isvar
-        assert not dim_label.label_isascii
-        assert dim_label.uri == "__labels/l0"
->>>>>>> 05eec2f4
 
     @pytest.mark.skipif(
         tiledb.libtiledb.version()[0] == 2 and tiledb.libtiledb.version()[1] < 15,

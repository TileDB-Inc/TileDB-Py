--- conflicted
+++ resolved
@@ -207,7 +207,6 @@
     return (dtype_min, dtype_max)
 
 
-<<<<<<< HEAD
 def tiledb_cast_tile_extent(tile_extent: Any, dtype: np.dtype) -> np.array:
     """Given a tile extent value, cast it to np.array of the given numpy dtype."""
     # Special handling for datetime domains
@@ -227,23 +226,7 @@
     return tile_size_array
 
 
-def _tiledb_type_is_integer(tiledb_type: lt.DataType):
-    return tiledb_type in (
-        lt.DataType.UINT8,
-        lt.DataType.INT8,
-        lt.DataType.UINT16,
-        lt.DataType.INT16,
-        lt.DataType.UINT32,
-        lt.DataType.INT32,
-        lt.DataType.UINT64,
-        lt.DataType.INT64,
-    )
-
-
-def schema_from_dict(attrs: List[str], dims: List[str]) -> "ArraySchema":
-=======
 def schema_from_dict(attrs: List[str], dims: List[str]) -> "tiledb.ArraySchema":
->>>>>>> 4f89e751
     attr_infos = {k: ColumnInfo.from_values(v) for k, v in attrs.items()}
     dim_infos = {k: ColumnInfo.from_values(v) for k, v in dims.items()}
 

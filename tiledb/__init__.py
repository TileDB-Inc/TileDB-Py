import ctypes
import os
import sys

# un-comment this section to fix Cython backtrace line-numbers in
# IPython/Jupyter. see https://bugs.python.org/issue32797#msg323167
# ---
# try:
#    from importlib.machinery import ExtensionFileLoader
# else:
#    del ExtensionFileLoader.get_source
# ---

if os.name == "posix":
    if sys.platform == "darwin":
        lib_name = "libtiledb.dylib"
    else:
        lib_name = "libtiledb.so"
else:
    lib_name = "tiledb"

# On Windows and whl builds, we may have a shared library already linked, or
# adjacent to, the cython .pyd shared object. In this case, we can import directly
# from .libtiledb
try:
    import tiledb

    from .libtiledb import Ctx

    del Ctx
except:
    try:
        lib_dir = os.path.join(os.path.dirname(os.path.abspath(__file__)), "native")
        ctypes.CDLL(os.path.join(lib_dir, lib_name))
    except OSError:
        # Otherwise try loading by name only.
        ctypes.CDLL(lib_name)

from .array import DenseArray, SparseArray
from .attribute import Attr
from .cc import TileDBError
from .ctx import default_ctx, scope_ctx
from .dataframe_ import from_csv, from_pandas, open_dataframe
from .dimension import Dim
from .filestore import Filestore
from .filter import (
    BitShuffleFilter,
    BitWidthReductionFilter,
    ByteShuffleFilter,
    Bzip2Filter,
    ChecksumMD5Filter,
    ChecksumSHA256Filter,
    DictionaryFilter,
    DoubleDeltaFilter,
    Filter,
    FilterList,
    FloatScaleFilter,
    GzipFilter,
    LZ4Filter,
    NoOpFilter,
    PositiveDeltaFilter,
    RleFilter,
    WebpFilter,
    XORFilter,
    ZstdFilter,
)
from .fragment import (
    FragmentInfo,
    FragmentInfoList,
    FragmentsInfo,
    copy_fragments_to_existing_array,
    create_array_from_fragments,
    delete_fragments,
)
from .group import Group
from .highlevel import array_exists, array_fragments, empty_like, from_numpy, open, save
from .libtiledb import (
    Array,
    ArraySchema,
    Config,
    Ctx,
    Domain,
    consolidate,
    ls,
    move,
    object_type,
    remove,
    stats_disable,
    stats_dump,
    stats_enable,
    stats_reset,
    vacuum,
    walk,
)
from .multirange_indexing import EmptyRange
from .object import Object
from .parquet_ import from_parquet
from .query_condition import QueryCondition
<<<<<<< HEAD
from .schema import schema_like
from .schema_evolution import ArraySchemaEvolution
from .version_helper import version
=======

from .schema_evolution import ArraySchemaEvolution

from .util import schema_like

>>>>>>> 0b0878eb
from .vfs import VFS, FileIO

group_create = Group.create

# Note: we use a modified namespace packaging to allow continuity of existing TileDB-Py imports.
#       Therefore, 'tiledb/__init__.py' must *only* exist in this package.
#       Furthermore, in sub-packages, the `find_packages` helper will not work at the
#       root directory due to lack of 'tiledb/__init__.py'. Sub-package 'setup.py' scripts
#       must declare constituents accordingly, such as by running 'find_packages' on a sub-directory
#       and applying prefixes accordingly.
#   1) https://packaging.python.org/guides/packaging-namespace-packages/#native-namespace-packages
#   2) https://stackoverflow.com/a/53486554
#
# Note: 'pip -e' in particular will not work without this declaration:
__path__ = __import__("pkgutil").extend_path(__path__, __name__)<|MERGE_RESOLUTION|>--- conflicted
+++ resolved
@@ -96,17 +96,9 @@
 from .object import Object
 from .parquet_ import from_parquet
 from .query_condition import QueryCondition
-<<<<<<< HEAD
-from .schema import schema_like
 from .schema_evolution import ArraySchemaEvolution
+from .util import schema_like
 from .version_helper import version
-=======
-
-from .schema_evolution import ArraySchemaEvolution
-
-from .util import schema_like
-
->>>>>>> 0b0878eb
 from .vfs import VFS, FileIO
 
 group_create = Group.create

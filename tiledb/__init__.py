import ctypes
import os
import sys

# un-comment this section to fix Cython backtrace line-numbers in
# IPython/Jupyter. see https://bugs.python.org/issue32797#msg323167
# ---
# try:
#    from importlib.machinery import ExtensionFileLoader
# else:
#    del ExtensionFileLoader.get_source
# ---

if os.name == "posix":
    if sys.platform == "darwin":
        lib_name = "libtiledb.dylib"
    else:
        lib_name = "libtiledb.so"
else:
    lib_name = "tiledb"

# On Windows and whl builds, we may have a shared library already linked, or
# adjacent to, the cython .pyd shared object. In this case, we can import directly
# from .libtiledb
try:
    import tiledb

    from .libtiledb import Ctx

    del Ctx
except:
    try:
        lib_dir = os.path.join(os.path.dirname(os.path.abspath(__file__)), "native")
        ctypes.CDLL(os.path.join(lib_dir, lib_name))
    except OSError:
        # Otherwise try loading by name only.
        ctypes.CDLL(lib_name)

from .array_schema import ArraySchema
from .attribute import Attr
from .cc import TileDBError
from .consolidation_plan import ConsolidationPlan
from .ctx import Config, Ctx, default_ctx, scope_ctx
from .dataframe_ import from_csv, from_pandas, open_dataframe
from .dimension import Dim
from .dimension_label import DimLabel
from .dimension_label_schema import DimLabelSchema
from .domain import Domain
from .enumeration import Enumeration
from .filestore import Filestore
from .filter import (
    BitShuffleFilter,
    BitWidthReductionFilter,
    ByteShuffleFilter,
    Bzip2Filter,
    ChecksumMD5Filter,
    ChecksumSHA256Filter,
    CompressionFilter,
    DeltaFilter,
    DictionaryFilter,
    DoubleDeltaFilter,
    Filter,
    FilterList,
    FloatScaleFilter,
    GzipFilter,
    LZ4Filter,
    NoOpFilter,
    PositiveDeltaFilter,
    RleFilter,
    WebpFilter,
    XORFilter,
    ZstdFilter,
)
from .fragment import (
    FragmentInfo,
    FragmentInfoList,
    FragmentsInfo,
    copy_fragments_to_existing_array,
    create_array_from_fragments,
)
from .group import Group
from .highlevel import (
    array_exists,
    array_fragments,
<<<<<<< HEAD
    consolidate,
=======
    as_built,
>>>>>>> 01661c51
    empty_like,
    from_numpy,
    open,
    save,
    schema_like,
)
from .libtiledb import (
    Array,
    DenseArrayImpl,
    SparseArrayImpl,
    ls,
    move,
    object_type,
    remove,
    stats_disable,
    stats_dump,
    stats_enable,
    stats_reset,
    vacuum,
    walk,
)
from .multirange_indexing import EmptyRange
from .object import Object
from .parquet_ import from_parquet
from .query import Query
from .query_condition import QueryCondition
from .schema_evolution import ArraySchemaEvolution
from .subarray import Subarray
from .version_helper import version
from .vfs import VFS, FileIO

__version__ = version.version
group_create = Group.create

# Note: we use a modified namespace packaging to allow continuity of existing TileDB-Py imports.
#       Therefore, 'tiledb/__init__.py' must *only* exist in this package.
#       Furthermore, in sub-packages, the `find_packages` helper will not work at the
#       root directory due to lack of 'tiledb/__init__.py'. Sub-package 'setup.py' scripts
#       must declare constituents accordingly, such as by running 'find_packages' on a sub-directory
#       and applying prefixes accordingly.
#   1) https://packaging.python.org/guides/packaging-namespace-packages/#native-namespace-packages
#   2) https://stackoverflow.com/a/53486554
#
# Note: 'pip -e' in particular will not work without this declaration:
__path__ = __import__("pkgutil").extend_path(__path__, __name__)

# If tiledb.cloud is installed, add CloudArray methods to TileDB arrays
try:
    from tiledb.cloud.cloudarray import CloudArray
except ImportError:

    class DenseArray(DenseArrayImpl):
        pass

    class SparseArray(SparseArrayImpl):
        pass

else:

    class DenseArray(DenseArrayImpl, CloudArray):
        pass

    class SparseArray(SparseArrayImpl, CloudArray):
        pass

    del CloudArray<|MERGE_RESOLUTION|>--- conflicted
+++ resolved
@@ -82,11 +82,8 @@
 from .highlevel import (
     array_exists,
     array_fragments,
-<<<<<<< HEAD
+    as_built,
     consolidate,
-=======
-    as_built,
->>>>>>> 01661c51
     empty_like,
     from_numpy,
     open,

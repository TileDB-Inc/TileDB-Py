--- conflicted
+++ resolved
@@ -42,12 +42,9 @@
 from .ctx import Config, Ctx, default_ctx, scope_ctx
 from .dataframe_ import from_csv, from_pandas, open_dataframe
 from .dimension import Dim
-<<<<<<< HEAD
 from .dimension_label import DimLabel
 from .dimension_label_schema import DimLabelSchema
-=======
 from .domain import Domain
->>>>>>> 50a4faeb
 from .filestore import Filestore
 from .filter import (
     BitShuffleFilter,

import ctypes
import os
import sys

# un-comment this section to fix Cython backtrace line-numbers in
# IPython/Jupyter. see https://bugs.python.org/issue32797#msg323167
# ---
# try:
#    from importlib.machinery import ExtensionFileLoader
# else:
#    del ExtensionFileLoader.get_source
# ---

if os.name == "posix":
    if sys.platform == "darwin":
        lib_name = "libtiledb.dylib"
    else:
        lib_name = "libtiledb.so"
else:
    lib_name = "tiledb"

# On Windows and whl builds, we may have a shared library already linked, or
# adjacent to, the cython .pyd shared object. In this case, we can import directly
# from .libtiledb
try:
    import tiledb

    from .libtiledb import Ctx

    del Ctx
except:
    try:
        lib_dir = os.path.join(os.path.dirname(os.path.abspath(__file__)), "native")
        ctypes.CDLL(os.path.join(lib_dir, lib_name))
    except OSError:
        # Otherwise try loading by name only.
        ctypes.CDLL(lib_name)

from .array import DenseArray, SparseArray
from .attribute import Attr
<<<<<<< HEAD

from .dimension_label import DimLabel

from .dimension_label_schema import DimLabelSchema

=======
from .cc import TileDBError
from .ctx import default_ctx, scope_ctx
from .dataframe_ import from_csv, from_pandas, open_dataframe
from .dimension import Dim
from .filestore import Filestore
>>>>>>> 4f89e751
from .filter import (
    BitShuffleFilter,
    BitWidthReductionFilter,
    ByteShuffleFilter,
    Bzip2Filter,
    ChecksumMD5Filter,
    ChecksumSHA256Filter,
    DictionaryFilter,
    DoubleDeltaFilter,
    Filter,
    FilterList,
    FloatScaleFilter,
    GzipFilter,
    LZ4Filter,
    NoOpFilter,
    PositiveDeltaFilter,
    RleFilter,
    WebpFilter,
    XORFilter,
    ZstdFilter,
)
from .fragment import (
    FragmentInfo,
    FragmentInfoList,
    FragmentsInfo,
    copy_fragments_to_existing_array,
    create_array_from_fragments,
    delete_fragments,
)
from .group import Group
from .highlevel import array_exists, array_fragments, empty_like, from_numpy, open, save
from .libtiledb import (
    Array,
    ArraySchema,
    Config,
    Ctx,
    Domain,
    consolidate,
    ls,
    move,
    object_type,
    remove,
    stats_disable,
    stats_dump,
    stats_enable,
    stats_reset,
    vacuum,
    walk,
)
from .multirange_indexing import EmptyRange
from .object import Object
from .parquet_ import from_parquet
from .query_condition import QueryCondition
from .schema_evolution import ArraySchemaEvolution
from .util import schema_like
from .version_helper import version
from .vfs import VFS, FileIO

group_create = Group.create

# Note: we use a modified namespace packaging to allow continuity of existing TileDB-Py imports.
#       Therefore, 'tiledb/__init__.py' must *only* exist in this package.
#       Furthermore, in sub-packages, the `find_packages` helper will not work at the
#       root directory due to lack of 'tiledb/__init__.py'. Sub-package 'setup.py' scripts
#       must declare constituents accordingly, such as by running 'find_packages' on a sub-directory
#       and applying prefixes accordingly.
#   1) https://packaging.python.org/guides/packaging-namespace-packages/#native-namespace-packages
#   2) https://stackoverflow.com/a/53486554
#
# Note: 'pip -e' in particular will not work without this declaration:
__path__ = __import__("pkgutil").extend_path(__path__, __name__)<|MERGE_RESOLUTION|>--- conflicted
+++ resolved
@@ -38,19 +38,14 @@
 
 from .array import DenseArray, SparseArray
 from .attribute import Attr
-<<<<<<< HEAD
 
-from .dimension_label import DimLabel
-
-from .dimension_label_schema import DimLabelSchema
-
-=======
 from .cc import TileDBError
 from .ctx import default_ctx, scope_ctx
 from .dataframe_ import from_csv, from_pandas, open_dataframe
 from .dimension import Dim
+from .dimension_label import DimLabel
+from .dimension_label_schema import DimLabelSchema
 from .filestore import Filestore
->>>>>>> 4f89e751
 from .filter import (
     BitShuffleFilter,
     BitWidthReductionFilter,

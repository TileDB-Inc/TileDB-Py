--- conflicted
+++ resolved
@@ -97,14 +97,10 @@
 from .parquet_ import from_parquet
 from .query_condition import QueryCondition
 from .schema_evolution import ArraySchemaEvolution
-<<<<<<< HEAD
-
 from .subarray import Subarray
 
-=======
 from .util import schema_like
 from .version_helper import version
->>>>>>> 57887562
 from .vfs import VFS, FileIO
 
 group_create = Group.create

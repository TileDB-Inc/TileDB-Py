import ctypes
import os
import sys

# un-comment this section to fix Cython backtrace line-numbers in
# IPython/Jupyter. see https://bugs.python.org/issue32797#msg323167
# ---
# try:
#    from importlib.machinery import ExtensionFileLoader
# else:
#    del ExtensionFileLoader.get_source
# ---

if os.name == "posix":
    if sys.platform == "darwin":
        lib_name = "libtiledb.dylib"
    else:
        lib_name = "libtiledb.so"
else:
    lib_name = "tiledb"

# On Windows and whl builds, we may have a shared library already linked, or
# adjacent to, the cython .pyd shared object. In this case, we can import directly
# from .libtiledb
try:
    import tiledb

    from .libtiledb import Ctx

    del Ctx
except:
    try:
        lib_dir = os.path.join(os.path.dirname(os.path.abspath(__file__)), "native")
        ctypes.CDLL(os.path.join(lib_dir, lib_name))
    except OSError:
        # Otherwise try loading by name only.
        ctypes.CDLL(lib_name)

from .array import DenseArray, SparseArray
from .array_schema import ArraySchema
from .attribute import Attr
from .cc import TileDBError
from .ctx import Config, Ctx, default_ctx, scope_ctx
from .dataframe_ import from_csv, from_pandas, open_dataframe
from .dimension import Dim
from .domain import Domain
from .filestore import Filestore
from .filter import (
    BitShuffleFilter,
    BitWidthReductionFilter,
    ByteShuffleFilter,
    Bzip2Filter,
    ChecksumMD5Filter,
    ChecksumSHA256Filter,
    DictionaryFilter,
    DoubleDeltaFilter,
    Filter,
    FilterList,
    FloatScaleFilter,
    GzipFilter,
    LZ4Filter,
    NoOpFilter,
    PositiveDeltaFilter,
    RleFilter,
    WebpFilter,
    XORFilter,
    ZstdFilter,
)
from .fragment import (
    FragmentInfo,
    FragmentInfoList,
    FragmentsInfo,
    copy_fragments_to_existing_array,
    create_array_from_fragments,
    delete_fragments,
)
from .group import Group
from .highlevel import (
    array_exists,
    array_fragments,
    empty_like,
    from_numpy,
    open,
    save,
    schema_like,
)
from .libtiledb import (
    Array,
    consolidate,
    ls,
    move,
    object_type,
    remove,
    stats_disable,
    stats_dump,
    stats_enable,
    stats_reset,
    vacuum,
    walk,
)
from .multirange_indexing import EmptyRange
from .object import Object
from .parquet_ import from_parquet
from .query_condition import QueryCondition
from .schema_evolution import ArraySchemaEvolution
<<<<<<< HEAD
from .subarray import Subarray
from .util import schema_like
=======
>>>>>>> abe140d1
from .version_helper import version
from .vfs import VFS, FileIO

group_create = Group.create

# Note: we use a modified namespace packaging to allow continuity of existing TileDB-Py imports.
#       Therefore, 'tiledb/__init__.py' must *only* exist in this package.
#       Furthermore, in sub-packages, the `find_packages` helper will not work at the
#       root directory due to lack of 'tiledb/__init__.py'. Sub-package 'setup.py' scripts
#       must declare constituents accordingly, such as by running 'find_packages' on a sub-directory
#       and applying prefixes accordingly.
#   1) https://packaging.python.org/guides/packaging-namespace-packages/#native-namespace-packages
#   2) https://stackoverflow.com/a/53486554
#
# Note: 'pip -e' in particular will not work without this declaration:
__path__ = __import__("pkgutil").extend_path(__path__, __name__)<|MERGE_RESOLUTION|>--- conflicted
+++ resolved
@@ -103,11 +103,7 @@
 from .parquet_ import from_parquet
 from .query_condition import QueryCondition
 from .schema_evolution import ArraySchemaEvolution
-<<<<<<< HEAD
 from .subarray import Subarray
-from .util import schema_like
-=======
->>>>>>> abe140d1
 from .version_helper import version
 from .vfs import VFS, FileIO
 
